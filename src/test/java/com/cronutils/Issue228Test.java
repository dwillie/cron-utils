package com.cronutils;

import com.cronutils.model.Cron;
import com.cronutils.model.definition.CronDefinition;
import com.cronutils.model.definition.CronDefinitionBuilder;
import com.cronutils.model.time.ExecutionTime;
import com.cronutils.parser.CronParser;
import org.junit.Test;
import org.threeten.bp.ZonedDateTime;

import org.junit.Before;
import static org.junit.Assert.assertEquals;

public class Issue228Test {
<<<<<<< HEAD
	private CronDefinition cronDefinition;
	@Before
	public void setUp(){
		cronDefinition = CronDefinitionBuilder.defineCron()
        	.withMinutes().and()
        	.withHours().and()
        	.withDayOfMonth().supportsL().and()
        	.withMonth().and()
        	.withDayOfWeek().withValidRange(0,7).withMondayDoWValue(1).and()
        	.enforceStrictRanges()
        	.matchDayOfWeekAndDayOfMonth()
        	.instance();
	}
=======

>>>>>>> e3371d60
    /**
     * This is the UNIX cron definition with a single modification to match both Day Of Week and Day Of Month
     */
<<<<<<< HEAD
=======
    private CronDefinition cronDefinition = CronDefinitionBuilder.defineCron()
        .withMinutes().and()
        .withHours().and()
        .withDayOfMonth().and()
        .withMonth().and()
        .withDayOfWeek().withValidRange(0, 7).withMondayDoWValue(1).withIntMapping(7, 0).and()
        .enforceStrictRanges()
        .matchDayOfWeekAndDayOfMonth() // the regular UNIX cron definition permits matching either DoW or DoM
        .instance();

>>>>>>> e3371d60
    @Test
    public void testFirstMondayOfTheMonthNextExecution() {
        CronParser parser = new CronParser(cronDefinition);

        // This is 9am on a day between the 1st and 7th which is a Monday (in this case it should be Oct 2
        Cron myCron = parser.parse("0 9 1-7 * 1");
        ZonedDateTime time = ZonedDateTime.parse("2017-09-29T14:46:01.166-07:00");
        assertEquals(ZonedDateTime.parse("2017-10-02T09:00-07:00"), ExecutionTime.forCron(myCron).nextExecution(time).get());
    }

    @Test
    public void testEveryWeekdayFirstWeekOfMonthNextExecution() {
        CronParser parser = new CronParser(cronDefinition);

        // This is 9am on Mon-Fri day between the 1st and 7th (in this case it should be Oct 2)
        Cron myCron = parser.parse("0 9 1-7 * 1-5");
        ZonedDateTime time = ZonedDateTime.parse("2017-09-29T14:46:01.166-07:00");
        assertEquals(ZonedDateTime.parse("2017-10-02T09:00-07:00"), ExecutionTime.forCron(myCron).nextExecution(time).get());
    }

    @Test
    public void testEveryWeekendFirstWeekOfMonthNextExecution() {
        CronParser parser = new CronParser(cronDefinition);

        // This is 9am on Sat and Sun day between the 1st and 7th (in this case it should be Oct 1)
        Cron myCron = parser.parse("0 9 1-7 * 6-7");
        ZonedDateTime time = ZonedDateTime.parse("2017-09-29T14:46:01.166-07:00");
        assertEquals(ZonedDateTime.parse("2017-10-01T09:00-07:00"), ExecutionTime.forCron(myCron).nextExecution(time).get());
    }

    @Test
    public void testEveryWeekdaySecondWeekOfMonthNextExecution() {
        CronParser parser = new CronParser(cronDefinition);

        // This is 9am on Mon-Fri day between the 8th and 14th (in this case it should be Oct 9 Mon)
        Cron myCron = parser.parse("0 9 8-14 * 1-5");
        ZonedDateTime time = ZonedDateTime.parse("2017-09-29T14:46:01.166-07:00");
        assertEquals(ZonedDateTime.parse("2017-10-09T09:00-07:00"), ExecutionTime.forCron(myCron).nextExecution(time).get());
    }

    @Test
    public void testEveryWeekendForthWeekOfMonthNextExecution() {
        CronParser parser = new CronParser(cronDefinition);

        // This is 9am on Sat and Sun day between the 22nd and 28th (in this case it should be Oct 22)
        Cron myCron = parser.parse("0 9 22-28 * 6-7");
        ZonedDateTime time = ZonedDateTime.parse("2017-09-29T14:46:01.166-07:00");
        assertEquals(ZonedDateTime.parse("2017-10-22T09:00-07:00"), ExecutionTime.forCron(myCron).nextExecution(time).get());
    }
}<|MERGE_RESOLUTION|>--- conflicted
+++ resolved
@@ -12,28 +12,9 @@
 import static org.junit.Assert.assertEquals;
 
 public class Issue228Test {
-<<<<<<< HEAD
-	private CronDefinition cronDefinition;
-	@Before
-	public void setUp(){
-		cronDefinition = CronDefinitionBuilder.defineCron()
-        	.withMinutes().and()
-        	.withHours().and()
-        	.withDayOfMonth().supportsL().and()
-        	.withMonth().and()
-        	.withDayOfWeek().withValidRange(0,7).withMondayDoWValue(1).and()
-        	.enforceStrictRanges()
-        	.matchDayOfWeekAndDayOfMonth()
-        	.instance();
-	}
-=======
-
->>>>>>> e3371d60
     /**
      * This is the UNIX cron definition with a single modification to match both Day Of Week and Day Of Month
      */
-<<<<<<< HEAD
-=======
     private CronDefinition cronDefinition = CronDefinitionBuilder.defineCron()
         .withMinutes().and()
         .withHours().and()
@@ -44,7 +25,6 @@
         .matchDayOfWeekAndDayOfMonth() // the regular UNIX cron definition permits matching either DoW or DoM
         .instance();
 
->>>>>>> e3371d60
     @Test
     public void testFirstMondayOfTheMonthNextExecution() {
         CronParser parser = new CronParser(cronDefinition);
