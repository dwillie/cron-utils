package com.cronutils.parser;

import org.junit.Before;
import org.junit.Test;

import com.cronutils.model.CronType;
import com.cronutils.model.definition.CronDefinition;
import com.cronutils.model.definition.CronDefinitionBuilder;


public class CronParserCron4JIntegrationTest {
    private CronParser cron4jParser;

    @Before
    public void setUp() throws Exception {
        CronDefinition cronDefinition =  CronDefinitionBuilder.instanceDefinitionFor(CronType.CRON4J);
        cron4jParser = new CronParser(cronDefinition);
    }

    @Test
    public void testParseIssue32Expression01() throws Exception {
        String cronExpr = "* 1,2,3,4,5,6 * 1,2,3 *";
        cron4jParser.parse(cronExpr);
    }

    @Test
    public void testParseIssue32Expression02() throws Exception {
        String cronExpr = "* 1 1,2 * 4";
        cron4jParser.parse(cronExpr);
    }

    @Test
    public void testParseStrictRangeEnforced01() throws Exception {
        String cronExpr = "* 1 1-2 * 4";
        cron4jParser.parse(cronExpr);
    }

    @Test(expected = IllegalArgumentException.class)
    public void testParseStrictRangeEnforced02() throws Exception {
        String cronExpr = "* 1 5-2 * 4";
        cron4jParser.parse(cronExpr);
    }

<<<<<<< HEAD
=======

>>>>>>> beb55902
    @Test
    public void testParseLastDayOfMonth() throws Exception {
        String cronExpr = "* * L * *";
    }

<<<<<<< HEAD
    //@Test TODO issue 202
    public void testParseSunday() throws Exception {
=======
    @Test //issue 202
    public void testParseSunday() {
>>>>>>> beb55902
        String cronExpr = "* * * * sun";
        cron4jParser.parse(cronExpr);
    }
}<|MERGE_RESOLUTION|>--- conflicted
+++ resolved
@@ -41,22 +41,13 @@
         cron4jParser.parse(cronExpr);
     }
 
-<<<<<<< HEAD
-=======
-
->>>>>>> beb55902
     @Test
     public void testParseLastDayOfMonth() throws Exception {
         String cronExpr = "* * L * *";
     }
 
-<<<<<<< HEAD
-    //@Test TODO issue 202
-    public void testParseSunday() throws Exception {
-=======
     @Test //issue 202
     public void testParseSunday() {
->>>>>>> beb55902
         String cronExpr = "* * * * sun";
         cron4jParser.parse(cronExpr);
     }
