<<<<<<< HEAD
package com.cronutils.parser;

import com.cronutils.model.definition.CronDefinition;
import com.cronutils.model.field.CronFieldName;
import com.cronutils.model.field.constraint.FieldConstraintsBuilder;
import com.cronutils.model.field.definition.FieldDefinition;
import com.google.common.collect.Sets;

import org.junit.Assert;
import org.junit.Before;
import org.junit.Rule;
import org.junit.Test;
import org.junit.rules.ExpectedException;
import org.mockito.Mock;
import org.mockito.Mockito;
import org.mockito.MockitoAnnotations;

import java.util.Set;
/*
 * Copyright 2015 jmrozanec
 * Licensed under the Apache License, Version 2.0 (the "License");
 * you may not use this file except in compliance with the License.
 * You may obtain a copy of the License at
 * http://www.apache.org/licenses/LICENSE-2.0
 * Unless required by applicable law or agreed to in writing, software
 * distributed under the License is distributed on an "AS IS" BASIS,
 * WITHOUT WARRANTIES OR CONDITIONS OF ANY KIND, either express or implied.
 * See the License for the specific language governing permissions and
 * limitations under the License.
 */
public class CronParserTest {

    @Rule
    public ExpectedException expectedException = ExpectedException.none();

    @Mock
    private CronDefinition definition;

    private CronParser parser;

    @Before
    public void setUp() throws Exception {
        MockitoAnnotations.initMocks(this);
    }

    @Test(expected = IllegalArgumentException.class)
    public void testParseEmptyExpression() throws Exception {
        Set<FieldDefinition> set = Sets.newHashSet();
        Mockito.when(definition.getFieldDefinitions()).thenReturn(set);
        parser = new CronParser(definition);

        parser.parse("");
    }

    @Test(expected = IllegalArgumentException.class)
    public void testParseNoMatchingExpression() throws Exception {
        Set<FieldDefinition> set = Sets.newHashSet();
        set.add(new FieldDefinition(CronFieldName.SECOND, FieldConstraintsBuilder.instance().createConstraintsInstance()));
        Mockito.when(definition.getFieldDefinitions()).thenReturn(set);
        parser = new CronParser(definition);

        parser.parse("* *");
    }

    @Test
    public void testParseIncompleteEvery() throws Exception {
        Set<FieldDefinition> set = Sets.newHashSet();
        set.add(new FieldDefinition(CronFieldName.SECOND, FieldConstraintsBuilder.instance().createConstraintsInstance()));
        Mockito.when(definition.getFieldDefinitions()).thenReturn(set);
        parser = new CronParser(definition);

        expectedException.expect(IllegalArgumentException.class);
        expectedException.expectMessage("Missing steps for expression: */");

        Assert.assertNotNull(parser.parse("*/"));
    }


    /**
     * Corresponds to issue#11
     * https://github.com/jmrozanec/cron-utils/issues/11
     * Reported case:
     * when parsing: "* *[triple space here]* * ?"
     * we receive: NumberFormatException with message For input string: ""
     * Expected: ignore multiple spaces, and parse the expression.
     */
    @Test
    public void testMultipleSpacesDoNotHurtParsingExpression() throws Exception {
        FieldDefinition minute = new FieldDefinition(CronFieldName.MINUTE, FieldConstraintsBuilder.instance().createConstraintsInstance());
        FieldDefinition hour = new FieldDefinition(CronFieldName.HOUR, FieldConstraintsBuilder.instance().createConstraintsInstance());
        FieldDefinition dom = new FieldDefinition(CronFieldName.DAY_OF_MONTH, FieldConstraintsBuilder.instance().createConstraintsInstance());
        FieldDefinition month = new FieldDefinition(CronFieldName.MONTH, FieldConstraintsBuilder.instance().createConstraintsInstance());
        FieldDefinition dow = new FieldDefinition(CronFieldName.DAY_OF_WEEK, FieldConstraintsBuilder.instance().createConstraintsInstance());
        Set<FieldDefinition> set = Sets.newHashSet();
        set.add(minute);
        set.add(hour);
        set.add(dom);
        set.add(month);
        set.add(dow);
        Mockito.when(definition.getFieldDefinitions()).thenReturn(set);
        Mockito.when(definition.getFieldDefinition(CronFieldName.MINUTE)).thenReturn(minute);
        Mockito.when(definition.getFieldDefinition(CronFieldName.HOUR)).thenReturn(hour);
        Mockito.when(definition.getFieldDefinition(CronFieldName.DAY_OF_MONTH)).thenReturn(dom);
        Mockito.when(definition.getFieldDefinition(CronFieldName.MONTH)).thenReturn(month);
        Mockito.when(definition.getFieldDefinition(CronFieldName.DAY_OF_WEEK)).thenReturn(dow);
        parser = new CronParser(definition);

        parser.parse("* *   * * *");
    }
=======
package com.cronutils.parser;

import com.cronutils.model.CronType;
import com.cronutils.model.definition.CronDefinition;
import com.cronutils.model.definition.CronDefinitionBuilder;
import com.cronutils.model.field.CronFieldName;
import com.cronutils.model.field.constraint.FieldConstraintsBuilder;
import com.cronutils.model.field.definition.FieldDefinition;
import com.google.common.collect.Sets;
import org.junit.Before;
import org.junit.Rule;
import org.junit.Test;
import org.junit.rules.ExpectedException;
import org.mockito.Mock;
import org.mockito.MockitoAnnotations;

import java.util.Set;

import static org.junit.Assert.assertNotNull;
import static org.mockito.Mockito.when;
/*
 * Copyright 2015 jmrozanec
 * Licensed under the Apache License, Version 2.0 (the "License");
 * you may not use this file except in compliance with the License.
 * You may obtain a copy of the License at
 * http://www.apache.org/licenses/LICENSE-2.0
 * Unless required by applicable law or agreed to in writing, software
 * distributed under the License is distributed on an "AS IS" BASIS,
 * WITHOUT WARRANTIES OR CONDITIONS OF ANY KIND, either express or implied.
 * See the License for the specific language governing permissions and
 * limitations under the License.
 */
public class CronParserTest {

    @Rule
    public ExpectedException expectedException = ExpectedException.none();

    @Mock
    private CronDefinition definition;

    private CronParser parser;

    @Before
    public void setUp() throws Exception {
        MockitoAnnotations.initMocks(this);
    }

    @Test(expected = IllegalArgumentException.class)
    public void testParseEmptyExpression() throws Exception {
        Set<FieldDefinition> set = Sets.newHashSet();
        when(definition.getFieldDefinitions()).thenReturn(set);
        parser = new CronParser(definition);

        parser.parse("");
    }

    @Test(expected = IllegalArgumentException.class)
    public void testParseNoMatchingExpression() throws Exception {
        Set<FieldDefinition> set = Sets.newHashSet();
        set.add(new FieldDefinition(CronFieldName.SECOND, FieldConstraintsBuilder.instance().createConstraintsInstance()));
        when(definition.getFieldDefinitions()).thenReturn(set);
        parser = new CronParser(definition);

        parser.parse("* *");
    }

    @Test
    public void testParseIncompleteEvery() throws Exception {
        Set<FieldDefinition> set = Sets.newHashSet();
        set.add(new FieldDefinition(CronFieldName.SECOND, FieldConstraintsBuilder.instance().createConstraintsInstance()));
        when(definition.getFieldDefinitions()).thenReturn(set);
        parser = new CronParser(definition);

        expectedException.expect(IllegalArgumentException.class);
        expectedException.expectMessage("Missing steps for expression: */");

        assertNotNull(parser.parse("*/"));
    }


    /**
     * Corresponds to issue#11
     * https://github.com/jmrozanec/cron-utils/issues/11
     * Reported case:
     * when parsing: "* *[triple space here]* * ?"
     * we receive: NumberFormatException with message For input string: ""
     * Expected: ignore multiple spaces, and parse the expression.
     */
    @Test
    public void testMultipleSpacesDoNotHurtParsingExpression() throws Exception {
        FieldDefinition minute = new FieldDefinition(CronFieldName.MINUTE, FieldConstraintsBuilder.instance().createConstraintsInstance());
        FieldDefinition hour = new FieldDefinition(CronFieldName.HOUR, FieldConstraintsBuilder.instance().createConstraintsInstance());
        FieldDefinition dom = new FieldDefinition(CronFieldName.DAY_OF_MONTH, FieldConstraintsBuilder.instance().createConstraintsInstance());
        FieldDefinition month = new FieldDefinition(CronFieldName.MONTH, FieldConstraintsBuilder.instance().createConstraintsInstance());
        FieldDefinition dow = new FieldDefinition(CronFieldName.DAY_OF_WEEK, FieldConstraintsBuilder.instance().createConstraintsInstance());
        Set<FieldDefinition> set = Sets.newHashSet();
        set.add(minute);
        set.add(hour);
        set.add(dom);
        set.add(month);
        set.add(dow);
        when(definition.getFieldDefinitions()).thenReturn(set);
        when(definition.getFieldDefinition(CronFieldName.MINUTE)).thenReturn(minute);
        when(definition.getFieldDefinition(CronFieldName.HOUR)).thenReturn(hour);
        when(definition.getFieldDefinition(CronFieldName.DAY_OF_MONTH)).thenReturn(dom);
        when(definition.getFieldDefinition(CronFieldName.MONTH)).thenReturn(month);
        when(definition.getFieldDefinition(CronFieldName.DAY_OF_WEEK)).thenReturn(dow);
        parser = new CronParser(definition);

        parser.parse("* *   * * *");
    }
    
    /**
     * Corresponds to issue#148
     * https://github.com/jmrozanec/cron-utils/issues/148
     */
    @Test
    public void testParseEveryXyears() {
        CronDefinition quartzDefinition = CronDefinitionBuilder.instanceDefinitionFor(CronType.QUARTZ);
        parser = new CronParser(quartzDefinition);
        
        parser.parse("0/59 0/59 0/23 1/30 1/11 ? 2017/3");
    }
    
    @Test(expected=IllegalArgumentException.class)
    public void testRejectionOfZeroPeriod() {
        CronDefinition quartzDefinition = CronDefinitionBuilder.instanceDefinitionFor(CronType.QUARTZ);
        parser = new CronParser(quartzDefinition);
        
        parser.parse("0/0 0 0 1 1 ? 2017/3");
    }
    
    @Test(expected=IllegalArgumentException.class)
    public void testRejectionOfPeriodUpperLimitExceedance() {
        CronDefinition quartzDefinition = CronDefinitionBuilder.instanceDefinitionFor(CronType.QUARTZ);
        parser = new CronParser(quartzDefinition);
        
        parser.parse("0/60 0 0 1 1 ? 2017/3");
    }
>>>>>>> 5973deef
}<|MERGE_RESOLUTION|>--- conflicted
+++ resolved
@@ -1,114 +1,3 @@
-<<<<<<< HEAD
-package com.cronutils.parser;
-
-import com.cronutils.model.definition.CronDefinition;
-import com.cronutils.model.field.CronFieldName;
-import com.cronutils.model.field.constraint.FieldConstraintsBuilder;
-import com.cronutils.model.field.definition.FieldDefinition;
-import com.google.common.collect.Sets;
-
-import org.junit.Assert;
-import org.junit.Before;
-import org.junit.Rule;
-import org.junit.Test;
-import org.junit.rules.ExpectedException;
-import org.mockito.Mock;
-import org.mockito.Mockito;
-import org.mockito.MockitoAnnotations;
-
-import java.util.Set;
-/*
- * Copyright 2015 jmrozanec
- * Licensed under the Apache License, Version 2.0 (the "License");
- * you may not use this file except in compliance with the License.
- * You may obtain a copy of the License at
- * http://www.apache.org/licenses/LICENSE-2.0
- * Unless required by applicable law or agreed to in writing, software
- * distributed under the License is distributed on an "AS IS" BASIS,
- * WITHOUT WARRANTIES OR CONDITIONS OF ANY KIND, either express or implied.
- * See the License for the specific language governing permissions and
- * limitations under the License.
- */
-public class CronParserTest {
-
-    @Rule
-    public ExpectedException expectedException = ExpectedException.none();
-
-    @Mock
-    private CronDefinition definition;
-
-    private CronParser parser;
-
-    @Before
-    public void setUp() throws Exception {
-        MockitoAnnotations.initMocks(this);
-    }
-
-    @Test(expected = IllegalArgumentException.class)
-    public void testParseEmptyExpression() throws Exception {
-        Set<FieldDefinition> set = Sets.newHashSet();
-        Mockito.when(definition.getFieldDefinitions()).thenReturn(set);
-        parser = new CronParser(definition);
-
-        parser.parse("");
-    }
-
-    @Test(expected = IllegalArgumentException.class)
-    public void testParseNoMatchingExpression() throws Exception {
-        Set<FieldDefinition> set = Sets.newHashSet();
-        set.add(new FieldDefinition(CronFieldName.SECOND, FieldConstraintsBuilder.instance().createConstraintsInstance()));
-        Mockito.when(definition.getFieldDefinitions()).thenReturn(set);
-        parser = new CronParser(definition);
-
-        parser.parse("* *");
-    }
-
-    @Test
-    public void testParseIncompleteEvery() throws Exception {
-        Set<FieldDefinition> set = Sets.newHashSet();
-        set.add(new FieldDefinition(CronFieldName.SECOND, FieldConstraintsBuilder.instance().createConstraintsInstance()));
-        Mockito.when(definition.getFieldDefinitions()).thenReturn(set);
-        parser = new CronParser(definition);
-
-        expectedException.expect(IllegalArgumentException.class);
-        expectedException.expectMessage("Missing steps for expression: */");
-
-        Assert.assertNotNull(parser.parse("*/"));
-    }
-
-
-    /**
-     * Corresponds to issue#11
-     * https://github.com/jmrozanec/cron-utils/issues/11
-     * Reported case:
-     * when parsing: "* *[triple space here]* * ?"
-     * we receive: NumberFormatException with message For input string: ""
-     * Expected: ignore multiple spaces, and parse the expression.
-     */
-    @Test
-    public void testMultipleSpacesDoNotHurtParsingExpression() throws Exception {
-        FieldDefinition minute = new FieldDefinition(CronFieldName.MINUTE, FieldConstraintsBuilder.instance().createConstraintsInstance());
-        FieldDefinition hour = new FieldDefinition(CronFieldName.HOUR, FieldConstraintsBuilder.instance().createConstraintsInstance());
-        FieldDefinition dom = new FieldDefinition(CronFieldName.DAY_OF_MONTH, FieldConstraintsBuilder.instance().createConstraintsInstance());
-        FieldDefinition month = new FieldDefinition(CronFieldName.MONTH, FieldConstraintsBuilder.instance().createConstraintsInstance());
-        FieldDefinition dow = new FieldDefinition(CronFieldName.DAY_OF_WEEK, FieldConstraintsBuilder.instance().createConstraintsInstance());
-        Set<FieldDefinition> set = Sets.newHashSet();
-        set.add(minute);
-        set.add(hour);
-        set.add(dom);
-        set.add(month);
-        set.add(dow);
-        Mockito.when(definition.getFieldDefinitions()).thenReturn(set);
-        Mockito.when(definition.getFieldDefinition(CronFieldName.MINUTE)).thenReturn(minute);
-        Mockito.when(definition.getFieldDefinition(CronFieldName.HOUR)).thenReturn(hour);
-        Mockito.when(definition.getFieldDefinition(CronFieldName.DAY_OF_MONTH)).thenReturn(dom);
-        Mockito.when(definition.getFieldDefinition(CronFieldName.MONTH)).thenReturn(month);
-        Mockito.when(definition.getFieldDefinition(CronFieldName.DAY_OF_WEEK)).thenReturn(dow);
-        parser = new CronParser(definition);
-
-        parser.parse("* *   * * *");
-    }
-=======
 package com.cronutils.parser;
 
 import com.cronutils.model.CronType;
@@ -248,5 +137,4 @@
         
         parser.parse("0/60 0 0 1 1 ? 2017/3");
     }
->>>>>>> 5973deef
 }