--- conflicted
+++ resolved
@@ -86,21 +86,6 @@
         parser.parse("* * * W-3 * ?");
     }
 
-<<<<<<< HEAD
-    /**
-     * Issue #151: L-7 in day of month should work to find the day 7 days prior to the last day of the month.
-     */
-    //@Test
-    public void testLSupportedInDoMRangeNextExecutionCalculation() {
-        ExecutionTime executionTime = ExecutionTime.forCron(parser.parse("0 15 10 L-7 * ?"));
-        ZonedDateTime now = ZonedDateTime.parse("2017-01-31T10:00:00Z");
-        ZonedDateTime nextExecution = executionTime.nextExecution(now).get();
-        ZonedDateTime assertDate = ZonedDateTime.parse("2017-02-21T10:15:00Z");
-        assertEquals(assertDate, nextExecution);
-    }
-
-=======
->>>>>>> e4f5b8bd
     @Test
     public void testNLSupported() throws Exception {
         parser.parse("* * * 3L * ?");
