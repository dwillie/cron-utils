<<<<<<< HEAD
package com.cronutils.parser;

import static org.junit.Assert.assertEquals;
import static org.junit.Assert.assertNotNull;

import java.util.Locale;

import org.junit.Before;
import org.junit.Rule;
import org.junit.Test;
import org.junit.rules.ExpectedException;
import org.threeten.bp.ZonedDateTime;

import com.cronutils.builder.CronBuilder;
import com.cronutils.descriptor.CronDescriptor;
import com.cronutils.model.Cron;
import com.cronutils.model.CronType;
import com.cronutils.model.definition.CronDefinition;
import com.cronutils.model.definition.CronDefinitionBuilder;
import com.cronutils.model.field.expression.FieldExpressionFactory;
import com.cronutils.model.time.ExecutionTime;

/*
 * Copyright 2015 jmrozanec
 * Licensed under the Apache License, Version 2.0 (the "License");
 * you may not use this file except in compliance with the License.
 * You may obtain a copy of the License at
 * http://www.apache.org/licenses/LICENSE-2.0
 * Unless required by applicable law or agreed to in writing, software
 * distributed under the License is distributed on an "AS IS" BASIS,
 * WITHOUT WARRANTIES OR CONDITIONS OF ANY KIND, either express or implied.
 * See the License for the specific language governing permissions and
 * limitations under the License.
 */
public class CronParserQuartzIntegrationTest {
    private CronParser parser;

    @Rule
    public ExpectedException thrown = ExpectedException.none();

    @Before
    public void setUp() throws Exception {
        parser = new CronParser(CronDefinitionBuilder.instanceDefinitionFor(CronType.QUARTZ));
    }

    /**
     * Corresponds to issue#11
     * https://github.com/jmrozanec/cron-utils/issues/11
     * Reported case:
     * when parsing: "* * * * $ ?"
     * we receive: NumberFormatException
     * Expected: throw IllegalArgumentException notifying invalid char was used
     */
    @Test(expected = IllegalArgumentException.class)
    public void testInvalidCharsDetected() throws Exception {
        parser.parse("* * * * $ ?");
    }

    @Test(expected = IllegalArgumentException.class)
    public void testInvalidCharsDetectedWithSingleSpecialChar() throws Exception {
        parser.parse("* * * * $W ?");
    }

    @Test(expected = IllegalArgumentException.class)
    public void testInvalidCharsDetectedWithHashExpression1() throws Exception {
        parser.parse("* * * * $#3 ?");
    }

    @Test(expected = IllegalArgumentException.class)
    public void testInvalidCharsDetectedWithHashExpression2() throws Exception {
        parser.parse("* * * * 3#$ ?");
    }

    /**
     * Issue #15: we should support L in range (ex.: L-3)
     */
    @Test
    public void testLSupportedInDoMRange() throws Exception {
        parser.parse("* * * L-3 * ?");
    }

    /**
     * Issue #15: we should support L in range (ex.: L-3), but not other special chars
     */
    @Test(expected = IllegalArgumentException.class)
    public void testLSupportedInRange() throws Exception {
        parser.parse("* * * W-3 * ?");
    }

    @Test
    public void testNLSupported() throws Exception {
        parser.parse("* * * 3L * ?");
    }

    /**
     * Issue #23: we should support L in DoM
     */
    @Test
    public void testLSupportedInDoM() throws Exception {
        parser.parse("0 0/10 22 L * ?");
    }

    /**
     * Issue #27: month ranges string mapping
     */
    @Test
    public void testMonthRangeStringMapping() {
        parser.parse("0 0 0 * JUL-AUG ? *");
        parser.parse("0 0 0 * JAN-FEB ? *");
    }

    /**
     * Issue #27: month string mapping
     */
    @Test
    public void testSingleMonthStringMapping() {
        parser.parse("0 0 0 * JAN ? *");
    }

    /**
     * Issue #27: day of week string ranges mapping
     */
    @Test
    public void testDoWRangeStringMapping() {
        parser.parse("0 0 0 ? * MON-FRI *");
    }

    /**
     * Issue #27: day of week string mapping
     */
    @Test
    public void testSingleDoWStringMapping() {
        parser.parse("0 0 0 ? * MON *");
    }

    /**
     * Issue #27: July month as string is parsed as some special char occurrence
     */
    @Test
    public void testJulyMonthAsStringConsideredSpecialChar() {
        assertNotNull(parser.parse("0 0 0 * JUL ? *"));
    }

    /**
     * Issue #35: A>B in range considered invalid expression for Quartz.
     */
    @Test
    public void testSunToSat() {
        // FAILS SUN-SAT: SUN = 7 and SAT = 6
        parser.parse("0 0 12 ? * SUN-SAT");
    }

    /**
     * Issue #39: reported issue about exception being raised on parse.
     */
    @Test
    public void testParseExpressionWithQuestionMarkAndWeekdays() {
        parser.parse("0 0 0 ? * MON,TUE *");
    }

    /**
     * Issue #39: reported issue about exception being raised on parse.
     */
    @Test
    public void testDescribeExpressionWithQuestionMarkAndWeekdays() {
        Cron quartzCron = parser.parse("0 0 0 ? * MON,TUE *");
        CronDescriptor descriptor = CronDescriptor.instance(Locale.ENGLISH);
        descriptor.describe(quartzCron);
    }

    /**
     * Issue #60: Parser exception when parsing cron:
     */
    @Test
    public void testDescribeExpression() {
        String expression = "0 * * ? * 1,5";
        CronDefinition definition = CronDefinitionBuilder.instanceDefinitionFor(CronType.QUARTZ);
        CronParser parser = new CronParser(definition);
        Cron c = parser.parse(expression);
        CronDescriptor.instance(Locale.GERMAN).describe(c);
    }

    /**
     * Issue #63: Parser exception when parsing cron:
     */
    @Test(expected = IllegalArgumentException.class)
    public void testDoMAndDoWParametersInvalidForQuartz() {
        parser.parse("0 30 17 4 1 * 2016");
    }

    /**
     * Issue #78: ExecutionTime.forCron fails on intervals
     */
    @Test
    public void testIntervalSeconds() {
        ExecutionTime executionTime = ExecutionTime.forCron(parser.parse("0/20 * * * * ?"));
        ZonedDateTime now = ZonedDateTime.parse("2005-08-09T18:32:42Z");
        ZonedDateTime lastExecution = executionTime.lastExecution(now).get();
        ZonedDateTime assertDate = ZonedDateTime.parse("2005-08-09T18:32:40Z");
        assertEquals(assertDate, lastExecution);
    }

    /**
     * Issue #78: ExecutionTime.forCron fails on intervals
     */
    @Test
    public void testIntervalMinutes() {
        ExecutionTime executionTime = ExecutionTime.forCron(parser.parse("0 0/7 * * * ?"));
        ZonedDateTime now = ZonedDateTime.parse("2005-08-09T18:32:42Z");
        ZonedDateTime lastExecution = executionTime.lastExecution(now).get();
        ZonedDateTime assertDate = ZonedDateTime.parse("2005-08-09T18:28:00Z");
        assertEquals(assertDate, lastExecution);
    }

    /**
     * Issue #89: regression - NumberFormatException: For input string: "$"
     */
    @Test
    public void testRegressionDifferentMessageForException() {
        thrown.expect(IllegalArgumentException.class);
        thrown.expectMessage("Invalid chars in expression! Expression: $ Invalid chars: $");
        assertNotNull(ExecutionTime.forCron(parser.parse("* * * * $ ?")));
    }

    /**
     * Issue #90: Reported error contains other expression than the one provided
     */
    @Test
    public void testReportedErrorContainsSameExpressionAsProvided() {
        thrown.expect(IllegalArgumentException.class);
        thrown.expectMessage(
                "Invalid cron expression: 0 * * * * *. Both, a day-of-week AND a day-of-month parameter, are not supported.");
        assertNotNull(ExecutionTime.forCron(parser.parse("0/1 * * * * *")));
    }

    /**
     * Issue #109: Missing expression and invalid chars in error message
     * https://github.com/jmrozanec/cron-utils/issues/109
     */
    @Test
    public void testMissingExpressionAndInvalidCharsInErrorMessage() {
        thrown.expect(IllegalArgumentException.class);
        String cronexpression = "* * -1 * * ?";
        thrown.expectMessage(String.format("Failed to parse '%s'. Invalid expression! Expression: -1 does not describe a range. Negative numbers are not allowed.", cronexpression));
        assertNotNull(ExecutionTime.forCron(parser.parse(cronexpression)));
    }

    /**
     * Issue #148: Cron Builder/Parser fails on Every X years
     */
    @Test
    public void testEveryXYears(){
        CronBuilder.cron(CronDefinitionBuilder.instanceDefinitionFor(CronType.QUARTZ)).withDoM(FieldExpressionFactory.on(1))
                .withDoW(FieldExpressionFactory.questionMark())
                .withYear(FieldExpressionFactory.every(FieldExpressionFactory.between(1970, 2099), 4))
                .withMonth(FieldExpressionFactory.on(1))
                .withHour(FieldExpressionFactory.on(0))
                .withMinute(FieldExpressionFactory.on(0))
                .withSecond(FieldExpressionFactory.on(0));
    }
    
    @Test
    public void testRejectIllegalMonthArgument(){
        thrown.expect(IllegalArgumentException.class);
        CronBuilder.cron(CronDefinitionBuilder.instanceDefinitionFor(CronType.QUARTZ)).withMonth(FieldExpressionFactory.on(0));
    }

    /**
     * Issue #151: L-7 in day of month should work to find the day 7 days prior to the last day of the month.
     */
    @Test
    public void testLSupportedInDoMRangeNextExecutionCalculation() {
        ExecutionTime executionTime = ExecutionTime.forCron(parser.parse("0 15 10 L-7 * ?"));
        ZonedDateTime now = ZonedDateTime.parse("2017-01-31T10:00:00Z");
        ZonedDateTime nextExecution = executionTime.nextExecution(now).get();
        ZonedDateTime assertDate = ZonedDateTime.parse("2017-02-21T10:15:00Z");
        assertEquals(assertDate, nextExecution);
    }

    /**
     * Issue #154: Quartz Cron Year Pattern is not fully supported - i.e. increments on years are not supported
     * https://github.com/jmrozanec/cron-utils/issues/154
     * Duplicate of #148
     */
    @Test
    public void supportQuartzCronExpressionIncrementsOnYears() {
        final String[] sampleCronExpressions = {
                "0 0 0 1 * ? 2017/2",
                "0 0 0 1 * ? 2017/3",
                "0 0 0 1 * ? 2017/10",
                "0 0 0 1 * ? 2017-2047/2",
        };

        final CronParser quartzCronParser = new CronParser(CronDefinitionBuilder.instanceDefinitionFor(CronType.QUARTZ));
        for (final String cronExpression: sampleCronExpressions) {
            final Cron quartzCron = quartzCronParser.parse(cronExpression);
            quartzCron.validate();
        }
    }

    @Test
    public void testErrorAbout2Parts() {
        thrown.expect(IllegalArgumentException.class);
        thrown.expectMessage("Cron expression contains 2 parts but we expect one of [6, 7]");
        assertNotNull(ExecutionTime.forCron(parser.parse("* *")));
    }

    @Test
    public void testErrorAboutMissingSteps() {
        thrown.expect(IllegalArgumentException.class);
        thrown.expectMessage("Missing steps for expression: */");
        assertNotNull(ExecutionTime.forCron(parser.parse("*/ * * * * ?")));
    }
    
    @Test(expected = IllegalArgumentException.class) // issue #194
    public void rejectHashInDoM() {
        parser.parse("* * * 6#3 * ?");
    }
    
    @Test(expected = IllegalArgumentException.class) // issue #194
    public void rejectWInDoW() {
        parser.parse("* * * ? * W");
    }
}
=======
package com.cronutils.parser;

import static org.junit.Assert.assertEquals;
import static org.junit.Assert.assertNotNull;

import java.util.Locale;

import org.junit.Before;
import org.junit.Rule;
import org.junit.Test;
import org.junit.rules.ExpectedException;
import org.threeten.bp.ZonedDateTime;

import com.cronutils.builder.CronBuilder;
import com.cronutils.descriptor.CronDescriptor;
import com.cronutils.model.Cron;
import com.cronutils.model.CronType;
import com.cronutils.model.definition.CronDefinition;
import com.cronutils.model.definition.CronDefinitionBuilder;
import com.cronutils.model.field.expression.FieldExpressionFactory;
import com.cronutils.model.time.ExecutionTime;

/*
 * Copyright 2015 jmrozanec
 * Licensed under the Apache License, Version 2.0 (the "License");
 * you may not use this file except in compliance with the License.
 * You may obtain a copy of the License at
 * http://www.apache.org/licenses/LICENSE-2.0
 * Unless required by applicable law or agreed to in writing, software
 * distributed under the License is distributed on an "AS IS" BASIS,
 * WITHOUT WARRANTIES OR CONDITIONS OF ANY KIND, either express or implied.
 * See the License for the specific language governing permissions and
 * limitations under the License.
 */
public class CronParserQuartzIntegrationTest {
    private CronParser parser;

    @Rule
    public ExpectedException thrown = ExpectedException.none();

    @Before
    public void setUp() throws Exception {
        parser = new CronParser(CronDefinitionBuilder.instanceDefinitionFor(CronType.QUARTZ));
    }

    /**
     * Corresponds to issue#11
     * https://github.com/jmrozanec/cron-utils/issues/11
     * Reported case:
     * when parsing: "* * * * $ ?"
     * we receive: NumberFormatException
     * Expected: throw IllegalArgumentException notifying invalid char was used
     */
    @Test(expected = IllegalArgumentException.class)
    public void testInvalidCharsDetected() throws Exception {
        parser.parse("* * * * $ ?");
    }

    @Test(expected = IllegalArgumentException.class)
    public void testInvalidCharsDetectedWithSingleSpecialChar() throws Exception {
        parser.parse("* * * * $W ?");
    }

    @Test(expected = IllegalArgumentException.class)
    public void testInvalidCharsDetectedWithHashExpression1() throws Exception {
        parser.parse("* * * * $#3 ?");
    }

    @Test(expected = IllegalArgumentException.class)
    public void testInvalidCharsDetectedWithHashExpression2() throws Exception {
        parser.parse("* * * * 3#$ ?");
    }

    /**
     * Issue #15: we should support L in range (ex.: L-3)
     */
    @Test
    public void testLSupportedInDoMRange() throws Exception {
        parser.parse("* * * L-3 * ?");
    }

    /**
     * Issue #15: we should support L in range (ex.: L-3), but not other special chars
     */
    @Test(expected = IllegalArgumentException.class)
    public void testLSupportedInRange() throws Exception {
        parser.parse("* * * W-3 * ?");
    }

    @Test
    public void testNLSupported() throws Exception {
        parser.parse("* * * 3L * ?");
    }

    /**
     * Issue #23: we should support L in DoM
     */
    @Test
    public void testLSupportedInDoM() throws Exception {
        parser.parse("0 0/10 22 L * ?");
    }

    /**
     * Issue #27: month ranges string mapping
     */
    @Test
    public void testMonthRangeStringMapping() {
        parser.parse("0 0 0 * JUL-AUG ? *");
        parser.parse("0 0 0 * JAN-FEB ? *");
    }

    /**
     * Issue #27: month string mapping
     */
    @Test
    public void testSingleMonthStringMapping() {
        parser.parse("0 0 0 * JAN ? *");
    }

    /**
     * Issue #27: day of week string ranges mapping
     */
    @Test
    public void testDoWRangeStringMapping() {
        parser.parse("0 0 0 ? * MON-FRI *");
    }

    /**
     * Issue #27: day of week string mapping
     */
    @Test
    public void testSingleDoWStringMapping() {
        parser.parse("0 0 0 ? * MON *");
    }

    /**
     * Issue #27: July month as string is parsed as some special char occurrence
     */
    @Test
    public void testJulyMonthAsStringConsideredSpecialChar() {
        assertNotNull(parser.parse("0 0 0 * JUL ? *"));
    }

    /**
     * Issue #35: A>B in range considered invalid expression for Quartz.
     */
    @Test
    public void testSunToSat() {
        // FAILS SUN-SAT: SUN = 7 and SAT = 6
        parser.parse("0 0 12 ? * SUN-SAT");
    }

    /**
     * Issue #39: reported issue about exception being raised on parse.
     */
    @Test
    public void testParseExpressionWithQuestionMarkAndWeekdays() {
        parser.parse("0 0 0 ? * MON,TUE *");
    }

    /**
     * Issue #39: reported issue about exception being raised on parse.
     */
    @Test
    public void testDescribeExpressionWithQuestionMarkAndWeekdays() {
        Cron quartzCron = parser.parse("0 0 0 ? * MON,TUE *");
        CronDescriptor descriptor = CronDescriptor.instance(Locale.ENGLISH);
        descriptor.describe(quartzCron);
    }

    /**
     * Issue #60: Parser exception when parsing cron:
     */
    @Test
    public void testDescribeExpression() {
        String expression = "0 * * ? * 1,5";
        CronDefinition definition = CronDefinitionBuilder.instanceDefinitionFor(CronType.QUARTZ);
        CronParser parser = new CronParser(definition);
        Cron c = parser.parse(expression);
        CronDescriptor.instance(Locale.GERMAN).describe(c);
    }

    /**
     * Issue #63: Parser exception when parsing cron:
     */
    @Test(expected = IllegalArgumentException.class)
    public void testDoMAndDoWParametersInvalidForQuartz() {
        parser.parse("0 30 17 4 1 * 2016");
    }

    /**
     * Issue #78: ExecutionTime.forCron fails on intervals
     */
    @Test
    public void testIntervalSeconds() {
        ExecutionTime executionTime = ExecutionTime.forCron(parser.parse("0/20 * * * * ?"));
        ZonedDateTime now = ZonedDateTime.parse("2005-08-09T18:32:42Z");
        ZonedDateTime lastExecution = executionTime.lastExecution(now).get();
        ZonedDateTime assertDate = ZonedDateTime.parse("2005-08-09T18:32:40Z");
        assertEquals(assertDate, lastExecution);
    }

    /**
     * Issue #78: ExecutionTime.forCron fails on intervals
     */
    @Test
    public void testIntervalMinutes() {
        ExecutionTime executionTime = ExecutionTime.forCron(parser.parse("0 0/7 * * * ?"));
        ZonedDateTime now = ZonedDateTime.parse("2005-08-09T18:32:42Z");
        ZonedDateTime lastExecution = executionTime.lastExecution(now).get();
        ZonedDateTime assertDate = ZonedDateTime.parse("2005-08-09T18:28:00Z");
        assertEquals(assertDate, lastExecution);
    }

    /**
     * Issue #89: regression - NumberFormatException: For input string: "$"
     */
    @Test
    public void testRegressionDifferentMessageForException() {
        thrown.expect(IllegalArgumentException.class);
        thrown.expectMessage("Invalid chars in expression! Expression: $ Invalid chars: $");
        assertNotNull(ExecutionTime.forCron(parser.parse("* * * * $ ?")));
    }

    /**
     * Issue #90: Reported error contains other expression than the one provided
     */
    @Test
    public void testReportedErrorContainsSameExpressionAsProvided() {
        thrown.expect(IllegalArgumentException.class);
        thrown.expectMessage(
                "Invalid cron expression: 0/1 * * * * *. Both, a day-of-week AND a day-of-month parameter, are not supported.");
        assertNotNull(ExecutionTime.forCron(parser.parse("0/1 * * * * *")));
    }

    /**
     * Issue #109: Missing expression and invalid chars in error message
     * https://github.com/jmrozanec/cron-utils/issues/109
     */
    @Test
    public void testMissingExpressionAndInvalidCharsInErrorMessage() {
        thrown.expect(IllegalArgumentException.class);
        String cronexpression = "* * -1 * * ?";
        thrown.expectMessage(String.format("Failed to parse '%s'. Invalid expression! Expression: -1 does not describe a range. Negative numbers are not allowed.", cronexpression));
        assertNotNull(ExecutionTime.forCron(parser.parse(cronexpression)));
    }

    /**
     * Issue #148: Cron Builder/Parser fails on Every X years
     */
    @Test
    public void testEveryXYears(){
        CronBuilder.cron(CronDefinitionBuilder.instanceDefinitionFor(CronType.QUARTZ)).withDoM(FieldExpressionFactory.on(1))
                .withDoW(FieldExpressionFactory.questionMark())
                .withYear(FieldExpressionFactory.every(FieldExpressionFactory.between(1970, 2099), 4))
                .withMonth(FieldExpressionFactory.on(1))
                .withHour(FieldExpressionFactory.on(0))
                .withMinute(FieldExpressionFactory.on(0))
                .withSecond(FieldExpressionFactory.on(0));
    }
    
    @Test
    public void testRejectIllegalMonthArgument(){
        thrown.expect(IllegalArgumentException.class);
        CronBuilder.cron(CronDefinitionBuilder.instanceDefinitionFor(CronType.QUARTZ)).withMonth(FieldExpressionFactory.on(0));
    }

    /**
     * Issue #151: L-7 in day of month should work to find the day 7 days prior to the last day of the month.
     */
    @Test
    public void testLSupportedInDoMRangeNextExecutionCalculation() {
        ExecutionTime executionTime = ExecutionTime.forCron(parser.parse("0 15 10 L-7 * ?"));
        ZonedDateTime now = ZonedDateTime.parse("2017-01-31T10:00:00Z");
        ZonedDateTime nextExecution = executionTime.nextExecution(now).get();
        ZonedDateTime assertDate = ZonedDateTime.parse("2017-02-21T10:15:00Z");
        assertEquals(assertDate, nextExecution);
    }

    /**
     * Issue #154: Quartz Cron Year Pattern is not fully supported - i.e. increments on years are not supported
     * https://github.com/jmrozanec/cron-utils/issues/154
     * Duplicate of #148
     */
    @Test
    public void supportQuartzCronExpressionIncrementsOnYears() {
        final String[] sampleCronExpressions = {
                "0 0 0 1 * ? 2017/2",
                "0 0 0 1 * ? 2017/3",
                "0 0 0 1 * ? 2017/10",
                "0 0 0 1 * ? 2017-2047/2",
        };

        final CronParser quartzCronParser = new CronParser(CronDefinitionBuilder.instanceDefinitionFor(CronType.QUARTZ));
        for (final String cronExpression: sampleCronExpressions) {
            final Cron quartzCron = quartzCronParser.parse(cronExpression);
            quartzCron.validate();
        }
    }

    @Test
    public void testErrorAbout2Parts() {
        thrown.expect(IllegalArgumentException.class);
        thrown.expectMessage("Cron expression contains 2 parts but we expect one of [6, 7]");
        assertNotNull(ExecutionTime.forCron(parser.parse("* *")));
    }

    @Test
    public void testErrorAboutMissingSteps() {
        thrown.expect(IllegalArgumentException.class);
        thrown.expectMessage("Missing steps for expression: */");
        assertNotNull(ExecutionTime.forCron(parser.parse("*/ * * * * ?")));
    }
}
>>>>>>> 075d0396
<|MERGE_RESOLUTION|>--- conflicted
+++ resolved
@@ -1,641 +1,314 @@
-<<<<<<< HEAD
-package com.cronutils.parser;
-
-import static org.junit.Assert.assertEquals;
-import static org.junit.Assert.assertNotNull;
-
-import java.util.Locale;
-
-import org.junit.Before;
-import org.junit.Rule;
-import org.junit.Test;
-import org.junit.rules.ExpectedException;
-import org.threeten.bp.ZonedDateTime;
-
-import com.cronutils.builder.CronBuilder;
-import com.cronutils.descriptor.CronDescriptor;
-import com.cronutils.model.Cron;
-import com.cronutils.model.CronType;
-import com.cronutils.model.definition.CronDefinition;
-import com.cronutils.model.definition.CronDefinitionBuilder;
-import com.cronutils.model.field.expression.FieldExpressionFactory;
-import com.cronutils.model.time.ExecutionTime;
-
-/*
- * Copyright 2015 jmrozanec
- * Licensed under the Apache License, Version 2.0 (the "License");
- * you may not use this file except in compliance with the License.
- * You may obtain a copy of the License at
- * http://www.apache.org/licenses/LICENSE-2.0
- * Unless required by applicable law or agreed to in writing, software
- * distributed under the License is distributed on an "AS IS" BASIS,
- * WITHOUT WARRANTIES OR CONDITIONS OF ANY KIND, either express or implied.
- * See the License for the specific language governing permissions and
- * limitations under the License.
- */
-public class CronParserQuartzIntegrationTest {
-    private CronParser parser;
-
-    @Rule
-    public ExpectedException thrown = ExpectedException.none();
-
-    @Before
-    public void setUp() throws Exception {
-        parser = new CronParser(CronDefinitionBuilder.instanceDefinitionFor(CronType.QUARTZ));
-    }
-
-    /**
-     * Corresponds to issue#11
-     * https://github.com/jmrozanec/cron-utils/issues/11
-     * Reported case:
-     * when parsing: "* * * * $ ?"
-     * we receive: NumberFormatException
-     * Expected: throw IllegalArgumentException notifying invalid char was used
-     */
-    @Test(expected = IllegalArgumentException.class)
-    public void testInvalidCharsDetected() throws Exception {
-        parser.parse("* * * * $ ?");
-    }
-
-    @Test(expected = IllegalArgumentException.class)
-    public void testInvalidCharsDetectedWithSingleSpecialChar() throws Exception {
-        parser.parse("* * * * $W ?");
-    }
-
-    @Test(expected = IllegalArgumentException.class)
-    public void testInvalidCharsDetectedWithHashExpression1() throws Exception {
-        parser.parse("* * * * $#3 ?");
-    }
-
-    @Test(expected = IllegalArgumentException.class)
-    public void testInvalidCharsDetectedWithHashExpression2() throws Exception {
-        parser.parse("* * * * 3#$ ?");
-    }
-
-    /**
-     * Issue #15: we should support L in range (ex.: L-3)
-     */
-    @Test
-    public void testLSupportedInDoMRange() throws Exception {
-        parser.parse("* * * L-3 * ?");
-    }
-
-    /**
-     * Issue #15: we should support L in range (ex.: L-3), but not other special chars
-     */
-    @Test(expected = IllegalArgumentException.class)
-    public void testLSupportedInRange() throws Exception {
-        parser.parse("* * * W-3 * ?");
-    }
-
-    @Test
-    public void testNLSupported() throws Exception {
-        parser.parse("* * * 3L * ?");
-    }
-
-    /**
-     * Issue #23: we should support L in DoM
-     */
-    @Test
-    public void testLSupportedInDoM() throws Exception {
-        parser.parse("0 0/10 22 L * ?");
-    }
-
-    /**
-     * Issue #27: month ranges string mapping
-     */
-    @Test
-    public void testMonthRangeStringMapping() {
-        parser.parse("0 0 0 * JUL-AUG ? *");
-        parser.parse("0 0 0 * JAN-FEB ? *");
-    }
-
-    /**
-     * Issue #27: month string mapping
-     */
-    @Test
-    public void testSingleMonthStringMapping() {
-        parser.parse("0 0 0 * JAN ? *");
-    }
-
-    /**
-     * Issue #27: day of week string ranges mapping
-     */
-    @Test
-    public void testDoWRangeStringMapping() {
-        parser.parse("0 0 0 ? * MON-FRI *");
-    }
-
-    /**
-     * Issue #27: day of week string mapping
-     */
-    @Test
-    public void testSingleDoWStringMapping() {
-        parser.parse("0 0 0 ? * MON *");
-    }
-
-    /**
-     * Issue #27: July month as string is parsed as some special char occurrence
-     */
-    @Test
-    public void testJulyMonthAsStringConsideredSpecialChar() {
-        assertNotNull(parser.parse("0 0 0 * JUL ? *"));
-    }
-
-    /**
-     * Issue #35: A>B in range considered invalid expression for Quartz.
-     */
-    @Test
-    public void testSunToSat() {
-        // FAILS SUN-SAT: SUN = 7 and SAT = 6
-        parser.parse("0 0 12 ? * SUN-SAT");
-    }
-
-    /**
-     * Issue #39: reported issue about exception being raised on parse.
-     */
-    @Test
-    public void testParseExpressionWithQuestionMarkAndWeekdays() {
-        parser.parse("0 0 0 ? * MON,TUE *");
-    }
-
-    /**
-     * Issue #39: reported issue about exception being raised on parse.
-     */
-    @Test
-    public void testDescribeExpressionWithQuestionMarkAndWeekdays() {
-        Cron quartzCron = parser.parse("0 0 0 ? * MON,TUE *");
-        CronDescriptor descriptor = CronDescriptor.instance(Locale.ENGLISH);
-        descriptor.describe(quartzCron);
-    }
-
-    /**
-     * Issue #60: Parser exception when parsing cron:
-     */
-    @Test
-    public void testDescribeExpression() {
-        String expression = "0 * * ? * 1,5";
-        CronDefinition definition = CronDefinitionBuilder.instanceDefinitionFor(CronType.QUARTZ);
-        CronParser parser = new CronParser(definition);
-        Cron c = parser.parse(expression);
-        CronDescriptor.instance(Locale.GERMAN).describe(c);
-    }
-
-    /**
-     * Issue #63: Parser exception when parsing cron:
-     */
-    @Test(expected = IllegalArgumentException.class)
-    public void testDoMAndDoWParametersInvalidForQuartz() {
-        parser.parse("0 30 17 4 1 * 2016");
-    }
-
-    /**
-     * Issue #78: ExecutionTime.forCron fails on intervals
-     */
-    @Test
-    public void testIntervalSeconds() {
-        ExecutionTime executionTime = ExecutionTime.forCron(parser.parse("0/20 * * * * ?"));
-        ZonedDateTime now = ZonedDateTime.parse("2005-08-09T18:32:42Z");
-        ZonedDateTime lastExecution = executionTime.lastExecution(now).get();
-        ZonedDateTime assertDate = ZonedDateTime.parse("2005-08-09T18:32:40Z");
-        assertEquals(assertDate, lastExecution);
-    }
-
-    /**
-     * Issue #78: ExecutionTime.forCron fails on intervals
-     */
-    @Test
-    public void testIntervalMinutes() {
-        ExecutionTime executionTime = ExecutionTime.forCron(parser.parse("0 0/7 * * * ?"));
-        ZonedDateTime now = ZonedDateTime.parse("2005-08-09T18:32:42Z");
-        ZonedDateTime lastExecution = executionTime.lastExecution(now).get();
-        ZonedDateTime assertDate = ZonedDateTime.parse("2005-08-09T18:28:00Z");
-        assertEquals(assertDate, lastExecution);
-    }
-
-    /**
-     * Issue #89: regression - NumberFormatException: For input string: "$"
-     */
-    @Test
-    public void testRegressionDifferentMessageForException() {
-        thrown.expect(IllegalArgumentException.class);
-        thrown.expectMessage("Invalid chars in expression! Expression: $ Invalid chars: $");
-        assertNotNull(ExecutionTime.forCron(parser.parse("* * * * $ ?")));
-    }
-
-    /**
-     * Issue #90: Reported error contains other expression than the one provided
-     */
-    @Test
-    public void testReportedErrorContainsSameExpressionAsProvided() {
-        thrown.expect(IllegalArgumentException.class);
-        thrown.expectMessage(
-                "Invalid cron expression: 0 * * * * *. Both, a day-of-week AND a day-of-month parameter, are not supported.");
-        assertNotNull(ExecutionTime.forCron(parser.parse("0/1 * * * * *")));
-    }
-
-    /**
-     * Issue #109: Missing expression and invalid chars in error message
-     * https://github.com/jmrozanec/cron-utils/issues/109
-     */
-    @Test
-    public void testMissingExpressionAndInvalidCharsInErrorMessage() {
-        thrown.expect(IllegalArgumentException.class);
-        String cronexpression = "* * -1 * * ?";
-        thrown.expectMessage(String.format("Failed to parse '%s'. Invalid expression! Expression: -1 does not describe a range. Negative numbers are not allowed.", cronexpression));
-        assertNotNull(ExecutionTime.forCron(parser.parse(cronexpression)));
-    }
-
-    /**
-     * Issue #148: Cron Builder/Parser fails on Every X years
-     */
-    @Test
-    public void testEveryXYears(){
-        CronBuilder.cron(CronDefinitionBuilder.instanceDefinitionFor(CronType.QUARTZ)).withDoM(FieldExpressionFactory.on(1))
-                .withDoW(FieldExpressionFactory.questionMark())
-                .withYear(FieldExpressionFactory.every(FieldExpressionFactory.between(1970, 2099), 4))
-                .withMonth(FieldExpressionFactory.on(1))
-                .withHour(FieldExpressionFactory.on(0))
-                .withMinute(FieldExpressionFactory.on(0))
-                .withSecond(FieldExpressionFactory.on(0));
-    }
-    
-    @Test
-    public void testRejectIllegalMonthArgument(){
-        thrown.expect(IllegalArgumentException.class);
-        CronBuilder.cron(CronDefinitionBuilder.instanceDefinitionFor(CronType.QUARTZ)).withMonth(FieldExpressionFactory.on(0));
-    }
-
-    /**
-     * Issue #151: L-7 in day of month should work to find the day 7 days prior to the last day of the month.
-     */
-    @Test
-    public void testLSupportedInDoMRangeNextExecutionCalculation() {
-        ExecutionTime executionTime = ExecutionTime.forCron(parser.parse("0 15 10 L-7 * ?"));
-        ZonedDateTime now = ZonedDateTime.parse("2017-01-31T10:00:00Z");
-        ZonedDateTime nextExecution = executionTime.nextExecution(now).get();
-        ZonedDateTime assertDate = ZonedDateTime.parse("2017-02-21T10:15:00Z");
-        assertEquals(assertDate, nextExecution);
-    }
-
-    /**
-     * Issue #154: Quartz Cron Year Pattern is not fully supported - i.e. increments on years are not supported
-     * https://github.com/jmrozanec/cron-utils/issues/154
-     * Duplicate of #148
-     */
-    @Test
-    public void supportQuartzCronExpressionIncrementsOnYears() {
-        final String[] sampleCronExpressions = {
-                "0 0 0 1 * ? 2017/2",
-                "0 0 0 1 * ? 2017/3",
-                "0 0 0 1 * ? 2017/10",
-                "0 0 0 1 * ? 2017-2047/2",
-        };
-
-        final CronParser quartzCronParser = new CronParser(CronDefinitionBuilder.instanceDefinitionFor(CronType.QUARTZ));
-        for (final String cronExpression: sampleCronExpressions) {
-            final Cron quartzCron = quartzCronParser.parse(cronExpression);
-            quartzCron.validate();
-        }
-    }
-
-    @Test
-    public void testErrorAbout2Parts() {
-        thrown.expect(IllegalArgumentException.class);
-        thrown.expectMessage("Cron expression contains 2 parts but we expect one of [6, 7]");
-        assertNotNull(ExecutionTime.forCron(parser.parse("* *")));
-    }
-
-    @Test
-    public void testErrorAboutMissingSteps() {
-        thrown.expect(IllegalArgumentException.class);
-        thrown.expectMessage("Missing steps for expression: */");
-        assertNotNull(ExecutionTime.forCron(parser.parse("*/ * * * * ?")));
-    }
-    
-    @Test(expected = IllegalArgumentException.class) // issue #194
-    public void rejectHashInDoM() {
-        parser.parse("* * * 6#3 * ?");
-    }
-    
-    @Test(expected = IllegalArgumentException.class) // issue #194
-    public void rejectWInDoW() {
-        parser.parse("* * * ? * W");
-    }
-}
-=======
-package com.cronutils.parser;
-
-import static org.junit.Assert.assertEquals;
-import static org.junit.Assert.assertNotNull;
-
-import java.util.Locale;
-
-import org.junit.Before;
-import org.junit.Rule;
-import org.junit.Test;
-import org.junit.rules.ExpectedException;
-import org.threeten.bp.ZonedDateTime;
-
-import com.cronutils.builder.CronBuilder;
-import com.cronutils.descriptor.CronDescriptor;
-import com.cronutils.model.Cron;
-import com.cronutils.model.CronType;
-import com.cronutils.model.definition.CronDefinition;
-import com.cronutils.model.definition.CronDefinitionBuilder;
-import com.cronutils.model.field.expression.FieldExpressionFactory;
-import com.cronutils.model.time.ExecutionTime;
-
-/*
- * Copyright 2015 jmrozanec
- * Licensed under the Apache License, Version 2.0 (the "License");
- * you may not use this file except in compliance with the License.
- * You may obtain a copy of the License at
- * http://www.apache.org/licenses/LICENSE-2.0
- * Unless required by applicable law or agreed to in writing, software
- * distributed under the License is distributed on an "AS IS" BASIS,
- * WITHOUT WARRANTIES OR CONDITIONS OF ANY KIND, either express or implied.
- * See the License for the specific language governing permissions and
- * limitations under the License.
- */
-public class CronParserQuartzIntegrationTest {
-    private CronParser parser;
-
-    @Rule
-    public ExpectedException thrown = ExpectedException.none();
-
-    @Before
-    public void setUp() throws Exception {
-        parser = new CronParser(CronDefinitionBuilder.instanceDefinitionFor(CronType.QUARTZ));
-    }
-
-    /**
-     * Corresponds to issue#11
-     * https://github.com/jmrozanec/cron-utils/issues/11
-     * Reported case:
-     * when parsing: "* * * * $ ?"
-     * we receive: NumberFormatException
-     * Expected: throw IllegalArgumentException notifying invalid char was used
-     */
-    @Test(expected = IllegalArgumentException.class)
-    public void testInvalidCharsDetected() throws Exception {
-        parser.parse("* * * * $ ?");
-    }
-
-    @Test(expected = IllegalArgumentException.class)
-    public void testInvalidCharsDetectedWithSingleSpecialChar() throws Exception {
-        parser.parse("* * * * $W ?");
-    }
-
-    @Test(expected = IllegalArgumentException.class)
-    public void testInvalidCharsDetectedWithHashExpression1() throws Exception {
-        parser.parse("* * * * $#3 ?");
-    }
-
-    @Test(expected = IllegalArgumentException.class)
-    public void testInvalidCharsDetectedWithHashExpression2() throws Exception {
-        parser.parse("* * * * 3#$ ?");
-    }
-
-    /**
-     * Issue #15: we should support L in range (ex.: L-3)
-     */
-    @Test
-    public void testLSupportedInDoMRange() throws Exception {
-        parser.parse("* * * L-3 * ?");
-    }
-
-    /**
-     * Issue #15: we should support L in range (ex.: L-3), but not other special chars
-     */
-    @Test(expected = IllegalArgumentException.class)
-    public void testLSupportedInRange() throws Exception {
-        parser.parse("* * * W-3 * ?");
-    }
-
-    @Test
-    public void testNLSupported() throws Exception {
-        parser.parse("* * * 3L * ?");
-    }
-
-    /**
-     * Issue #23: we should support L in DoM
-     */
-    @Test
-    public void testLSupportedInDoM() throws Exception {
-        parser.parse("0 0/10 22 L * ?");
-    }
-
-    /**
-     * Issue #27: month ranges string mapping
-     */
-    @Test
-    public void testMonthRangeStringMapping() {
-        parser.parse("0 0 0 * JUL-AUG ? *");
-        parser.parse("0 0 0 * JAN-FEB ? *");
-    }
-
-    /**
-     * Issue #27: month string mapping
-     */
-    @Test
-    public void testSingleMonthStringMapping() {
-        parser.parse("0 0 0 * JAN ? *");
-    }
-
-    /**
-     * Issue #27: day of week string ranges mapping
-     */
-    @Test
-    public void testDoWRangeStringMapping() {
-        parser.parse("0 0 0 ? * MON-FRI *");
-    }
-
-    /**
-     * Issue #27: day of week string mapping
-     */
-    @Test
-    public void testSingleDoWStringMapping() {
-        parser.parse("0 0 0 ? * MON *");
-    }
-
-    /**
-     * Issue #27: July month as string is parsed as some special char occurrence
-     */
-    @Test
-    public void testJulyMonthAsStringConsideredSpecialChar() {
-        assertNotNull(parser.parse("0 0 0 * JUL ? *"));
-    }
-
-    /**
-     * Issue #35: A>B in range considered invalid expression for Quartz.
-     */
-    @Test
-    public void testSunToSat() {
-        // FAILS SUN-SAT: SUN = 7 and SAT = 6
-        parser.parse("0 0 12 ? * SUN-SAT");
-    }
-
-    /**
-     * Issue #39: reported issue about exception being raised on parse.
-     */
-    @Test
-    public void testParseExpressionWithQuestionMarkAndWeekdays() {
-        parser.parse("0 0 0 ? * MON,TUE *");
-    }
-
-    /**
-     * Issue #39: reported issue about exception being raised on parse.
-     */
-    @Test
-    public void testDescribeExpressionWithQuestionMarkAndWeekdays() {
-        Cron quartzCron = parser.parse("0 0 0 ? * MON,TUE *");
-        CronDescriptor descriptor = CronDescriptor.instance(Locale.ENGLISH);
-        descriptor.describe(quartzCron);
-    }
-
-    /**
-     * Issue #60: Parser exception when parsing cron:
-     */
-    @Test
-    public void testDescribeExpression() {
-        String expression = "0 * * ? * 1,5";
-        CronDefinition definition = CronDefinitionBuilder.instanceDefinitionFor(CronType.QUARTZ);
-        CronParser parser = new CronParser(definition);
-        Cron c = parser.parse(expression);
-        CronDescriptor.instance(Locale.GERMAN).describe(c);
-    }
-
-    /**
-     * Issue #63: Parser exception when parsing cron:
-     */
-    @Test(expected = IllegalArgumentException.class)
-    public void testDoMAndDoWParametersInvalidForQuartz() {
-        parser.parse("0 30 17 4 1 * 2016");
-    }
-
-    /**
-     * Issue #78: ExecutionTime.forCron fails on intervals
-     */
-    @Test
-    public void testIntervalSeconds() {
-        ExecutionTime executionTime = ExecutionTime.forCron(parser.parse("0/20 * * * * ?"));
-        ZonedDateTime now = ZonedDateTime.parse("2005-08-09T18:32:42Z");
-        ZonedDateTime lastExecution = executionTime.lastExecution(now).get();
-        ZonedDateTime assertDate = ZonedDateTime.parse("2005-08-09T18:32:40Z");
-        assertEquals(assertDate, lastExecution);
-    }
-
-    /**
-     * Issue #78: ExecutionTime.forCron fails on intervals
-     */
-    @Test
-    public void testIntervalMinutes() {
-        ExecutionTime executionTime = ExecutionTime.forCron(parser.parse("0 0/7 * * * ?"));
-        ZonedDateTime now = ZonedDateTime.parse("2005-08-09T18:32:42Z");
-        ZonedDateTime lastExecution = executionTime.lastExecution(now).get();
-        ZonedDateTime assertDate = ZonedDateTime.parse("2005-08-09T18:28:00Z");
-        assertEquals(assertDate, lastExecution);
-    }
-
-    /**
-     * Issue #89: regression - NumberFormatException: For input string: "$"
-     */
-    @Test
-    public void testRegressionDifferentMessageForException() {
-        thrown.expect(IllegalArgumentException.class);
-        thrown.expectMessage("Invalid chars in expression! Expression: $ Invalid chars: $");
-        assertNotNull(ExecutionTime.forCron(parser.parse("* * * * $ ?")));
-    }
-
-    /**
-     * Issue #90: Reported error contains other expression than the one provided
-     */
-    @Test
-    public void testReportedErrorContainsSameExpressionAsProvided() {
-        thrown.expect(IllegalArgumentException.class);
-        thrown.expectMessage(
-                "Invalid cron expression: 0/1 * * * * *. Both, a day-of-week AND a day-of-month parameter, are not supported.");
-        assertNotNull(ExecutionTime.forCron(parser.parse("0/1 * * * * *")));
-    }
-
-    /**
-     * Issue #109: Missing expression and invalid chars in error message
-     * https://github.com/jmrozanec/cron-utils/issues/109
-     */
-    @Test
-    public void testMissingExpressionAndInvalidCharsInErrorMessage() {
-        thrown.expect(IllegalArgumentException.class);
-        String cronexpression = "* * -1 * * ?";
-        thrown.expectMessage(String.format("Failed to parse '%s'. Invalid expression! Expression: -1 does not describe a range. Negative numbers are not allowed.", cronexpression));
-        assertNotNull(ExecutionTime.forCron(parser.parse(cronexpression)));
-    }
-
-    /**
-     * Issue #148: Cron Builder/Parser fails on Every X years
-     */
-    @Test
-    public void testEveryXYears(){
-        CronBuilder.cron(CronDefinitionBuilder.instanceDefinitionFor(CronType.QUARTZ)).withDoM(FieldExpressionFactory.on(1))
-                .withDoW(FieldExpressionFactory.questionMark())
-                .withYear(FieldExpressionFactory.every(FieldExpressionFactory.between(1970, 2099), 4))
-                .withMonth(FieldExpressionFactory.on(1))
-                .withHour(FieldExpressionFactory.on(0))
-                .withMinute(FieldExpressionFactory.on(0))
-                .withSecond(FieldExpressionFactory.on(0));
-    }
-    
-    @Test
-    public void testRejectIllegalMonthArgument(){
-        thrown.expect(IllegalArgumentException.class);
-        CronBuilder.cron(CronDefinitionBuilder.instanceDefinitionFor(CronType.QUARTZ)).withMonth(FieldExpressionFactory.on(0));
-    }
-
-    /**
-     * Issue #151: L-7 in day of month should work to find the day 7 days prior to the last day of the month.
-     */
-    @Test
-    public void testLSupportedInDoMRangeNextExecutionCalculation() {
-        ExecutionTime executionTime = ExecutionTime.forCron(parser.parse("0 15 10 L-7 * ?"));
-        ZonedDateTime now = ZonedDateTime.parse("2017-01-31T10:00:00Z");
-        ZonedDateTime nextExecution = executionTime.nextExecution(now).get();
-        ZonedDateTime assertDate = ZonedDateTime.parse("2017-02-21T10:15:00Z");
-        assertEquals(assertDate, nextExecution);
-    }
-
-    /**
-     * Issue #154: Quartz Cron Year Pattern is not fully supported - i.e. increments on years are not supported
-     * https://github.com/jmrozanec/cron-utils/issues/154
-     * Duplicate of #148
-     */
-    @Test
-    public void supportQuartzCronExpressionIncrementsOnYears() {
-        final String[] sampleCronExpressions = {
-                "0 0 0 1 * ? 2017/2",
-                "0 0 0 1 * ? 2017/3",
-                "0 0 0 1 * ? 2017/10",
-                "0 0 0 1 * ? 2017-2047/2",
-        };
-
-        final CronParser quartzCronParser = new CronParser(CronDefinitionBuilder.instanceDefinitionFor(CronType.QUARTZ));
-        for (final String cronExpression: sampleCronExpressions) {
-            final Cron quartzCron = quartzCronParser.parse(cronExpression);
-            quartzCron.validate();
-        }
-    }
-
-    @Test
-    public void testErrorAbout2Parts() {
-        thrown.expect(IllegalArgumentException.class);
-        thrown.expectMessage("Cron expression contains 2 parts but we expect one of [6, 7]");
-        assertNotNull(ExecutionTime.forCron(parser.parse("* *")));
-    }
-
-    @Test
-    public void testErrorAboutMissingSteps() {
-        thrown.expect(IllegalArgumentException.class);
-        thrown.expectMessage("Missing steps for expression: */");
-        assertNotNull(ExecutionTime.forCron(parser.parse("*/ * * * * ?")));
-    }
-}
->>>>>>> 075d0396
+package com.cronutils.parser;
+
+import static org.junit.Assert.assertEquals;
+import static org.junit.Assert.assertNotNull;
+
+import java.util.Locale;
+
+import org.junit.Before;
+import org.junit.Rule;
+import org.junit.Test;
+import org.junit.rules.ExpectedException;
+import org.threeten.bp.ZonedDateTime;
+
+import com.cronutils.builder.CronBuilder;
+import com.cronutils.descriptor.CronDescriptor;
+import com.cronutils.model.Cron;
+import com.cronutils.model.CronType;
+import com.cronutils.model.definition.CronDefinition;
+import com.cronutils.model.definition.CronDefinitionBuilder;
+import com.cronutils.model.field.expression.FieldExpressionFactory;
+import com.cronutils.model.time.ExecutionTime;
+
+/*
+ * Copyright 2015 jmrozanec
+ * Licensed under the Apache License, Version 2.0 (the "License");
+ * you may not use this file except in compliance with the License.
+ * You may obtain a copy of the License at
+ * http://www.apache.org/licenses/LICENSE-2.0
+ * Unless required by applicable law or agreed to in writing, software
+ * distributed under the License is distributed on an "AS IS" BASIS,
+ * WITHOUT WARRANTIES OR CONDITIONS OF ANY KIND, either express or implied.
+ * See the License for the specific language governing permissions and
+ * limitations under the License.
+ */
+public class CronParserQuartzIntegrationTest {
+    private CronParser parser;
+
+    @Rule
+    public ExpectedException thrown = ExpectedException.none();
+
+    @Before
+    public void setUp() throws Exception {
+        parser = new CronParser(CronDefinitionBuilder.instanceDefinitionFor(CronType.QUARTZ));
+    }
+
+    /**
+     * Corresponds to issue#11
+     * https://github.com/jmrozanec/cron-utils/issues/11
+     * Reported case:
+     * when parsing: "* * * * $ ?"
+     * we receive: NumberFormatException
+     * Expected: throw IllegalArgumentException notifying invalid char was used
+     */
+    @Test(expected = IllegalArgumentException.class)
+    public void testInvalidCharsDetected() throws Exception {
+        parser.parse("* * * * $ ?");
+    }
+
+    @Test(expected = IllegalArgumentException.class)
+    public void testInvalidCharsDetectedWithSingleSpecialChar() throws Exception {
+        parser.parse("* * * * $W ?");
+    }
+
+    @Test(expected = IllegalArgumentException.class)
+    public void testInvalidCharsDetectedWithHashExpression1() throws Exception {
+        parser.parse("* * * * $#3 ?");
+    }
+
+    @Test(expected = IllegalArgumentException.class)
+    public void testInvalidCharsDetectedWithHashExpression2() throws Exception {
+        parser.parse("* * * * 3#$ ?");
+    }
+
+    /**
+     * Issue #15: we should support L in range (ex.: L-3)
+     */
+    @Test
+    public void testLSupportedInDoMRange() throws Exception {
+        parser.parse("* * * L-3 * ?");
+    }
+
+    /**
+     * Issue #15: we should support L in range (ex.: L-3), but not other special chars
+     */
+    @Test(expected = IllegalArgumentException.class)
+    public void testLSupportedInRange() throws Exception {
+        parser.parse("* * * W-3 * ?");
+    }
+
+    @Test
+    public void testNLSupported() throws Exception {
+        parser.parse("* * * 3L * ?");
+    }
+
+    /**
+     * Issue #23: we should support L in DoM
+     */
+    @Test
+    public void testLSupportedInDoM() throws Exception {
+        parser.parse("0 0/10 22 L * ?");
+    }
+
+    /**
+     * Issue #27: month ranges string mapping
+     */
+    @Test
+    public void testMonthRangeStringMapping() {
+        parser.parse("0 0 0 * JUL-AUG ? *");
+        parser.parse("0 0 0 * JAN-FEB ? *");
+    }
+
+    /**
+     * Issue #27: month string mapping
+     */
+    @Test
+    public void testSingleMonthStringMapping() {
+        parser.parse("0 0 0 * JAN ? *");
+    }
+
+    /**
+     * Issue #27: day of week string ranges mapping
+     */
+    @Test
+    public void testDoWRangeStringMapping() {
+        parser.parse("0 0 0 ? * MON-FRI *");
+    }
+
+    /**
+     * Issue #27: day of week string mapping
+     */
+    @Test
+    public void testSingleDoWStringMapping() {
+        parser.parse("0 0 0 ? * MON *");
+    }
+
+    /**
+     * Issue #27: July month as string is parsed as some special char occurrence
+     */
+    @Test
+    public void testJulyMonthAsStringConsideredSpecialChar() {
+        assertNotNull(parser.parse("0 0 0 * JUL ? *"));
+    }
+
+    /**
+     * Issue #35: A>B in range considered invalid expression for Quartz.
+     */
+    @Test
+    public void testSunToSat() {
+        // FAILS SUN-SAT: SUN = 7 and SAT = 6
+        parser.parse("0 0 12 ? * SUN-SAT");
+    }
+
+    /**
+     * Issue #39: reported issue about exception being raised on parse.
+     */
+    @Test
+    public void testParseExpressionWithQuestionMarkAndWeekdays() {
+        parser.parse("0 0 0 ? * MON,TUE *");
+    }
+
+    /**
+     * Issue #39: reported issue about exception being raised on parse.
+     */
+    @Test
+    public void testDescribeExpressionWithQuestionMarkAndWeekdays() {
+        Cron quartzCron = parser.parse("0 0 0 ? * MON,TUE *");
+        CronDescriptor descriptor = CronDescriptor.instance(Locale.ENGLISH);
+        descriptor.describe(quartzCron);
+    }
+
+    /**
+     * Issue #60: Parser exception when parsing cron:
+     */
+    @Test
+    public void testDescribeExpression() {
+        String expression = "0 * * ? * 1,5";
+        CronDefinition definition = CronDefinitionBuilder.instanceDefinitionFor(CronType.QUARTZ);
+        CronParser parser = new CronParser(definition);
+        Cron c = parser.parse(expression);
+        CronDescriptor.instance(Locale.GERMAN).describe(c);
+    }
+
+    /**
+     * Issue #63: Parser exception when parsing cron:
+     */
+    @Test(expected = IllegalArgumentException.class)
+    public void testDoMAndDoWParametersInvalidForQuartz() {
+        parser.parse("0 30 17 4 1 * 2016");
+    }
+
+    /**
+     * Issue #78: ExecutionTime.forCron fails on intervals
+     */
+    @Test
+    public void testIntervalSeconds() {
+        ExecutionTime executionTime = ExecutionTime.forCron(parser.parse("0/20 * * * * ?"));
+        ZonedDateTime now = ZonedDateTime.parse("2005-08-09T18:32:42Z");
+        ZonedDateTime lastExecution = executionTime.lastExecution(now).get();
+        ZonedDateTime assertDate = ZonedDateTime.parse("2005-08-09T18:32:40Z");
+        assertEquals(assertDate, lastExecution);
+    }
+
+    /**
+     * Issue #78: ExecutionTime.forCron fails on intervals
+     */
+    @Test
+    public void testIntervalMinutes() {
+        ExecutionTime executionTime = ExecutionTime.forCron(parser.parse("0 0/7 * * * ?"));
+        ZonedDateTime now = ZonedDateTime.parse("2005-08-09T18:32:42Z");
+        ZonedDateTime lastExecution = executionTime.lastExecution(now).get();
+        ZonedDateTime assertDate = ZonedDateTime.parse("2005-08-09T18:28:00Z");
+        assertEquals(assertDate, lastExecution);
+    }
+
+    /**
+     * Issue #89: regression - NumberFormatException: For input string: "$"
+     */
+    @Test
+    public void testRegressionDifferentMessageForException() {
+        thrown.expect(IllegalArgumentException.class);
+        thrown.expectMessage("Invalid chars in expression! Expression: $ Invalid chars: $");
+        assertNotNull(ExecutionTime.forCron(parser.parse("* * * * $ ?")));
+    }
+
+    /**
+     * Issue #90: Reported error contains other expression than the one provided
+     */
+    @Test
+    public void testReportedErrorContainsSameExpressionAsProvided() {
+        thrown.expect(IllegalArgumentException.class);
+        thrown.expectMessage(
+                "Invalid cron expression: 0/1 * * * * *. Both, a day-of-week AND a day-of-month parameter, are not supported.");
+        assertNotNull(ExecutionTime.forCron(parser.parse("0/1 * * * * *")));
+    }
+
+    /**
+     * Issue #109: Missing expression and invalid chars in error message
+     * https://github.com/jmrozanec/cron-utils/issues/109
+     */
+    @Test
+    public void testMissingExpressionAndInvalidCharsInErrorMessage() {
+        thrown.expect(IllegalArgumentException.class);
+        String cronexpression = "* * -1 * * ?";
+        thrown.expectMessage(String.format("Failed to parse '%s'. Invalid expression! Expression: -1 does not describe a range. Negative numbers are not allowed.", cronexpression));
+        assertNotNull(ExecutionTime.forCron(parser.parse(cronexpression)));
+    }
+
+    /**
+     * Issue #148: Cron Builder/Parser fails on Every X years
+     */
+    @Test
+    public void testEveryXYears(){
+        CronBuilder.cron(CronDefinitionBuilder.instanceDefinitionFor(CronType.QUARTZ)).withDoM(FieldExpressionFactory.on(1))
+                .withDoW(FieldExpressionFactory.questionMark())
+                .withYear(FieldExpressionFactory.every(FieldExpressionFactory.between(1970, 2099), 4))
+                .withMonth(FieldExpressionFactory.on(1))
+                .withHour(FieldExpressionFactory.on(0))
+                .withMinute(FieldExpressionFactory.on(0))
+                .withSecond(FieldExpressionFactory.on(0));
+    }
+    
+    @Test
+    public void testRejectIllegalMonthArgument(){
+        thrown.expect(IllegalArgumentException.class);
+        CronBuilder.cron(CronDefinitionBuilder.instanceDefinitionFor(CronType.QUARTZ)).withMonth(FieldExpressionFactory.on(0));
+    }
+
+    /**
+     * Issue #151: L-7 in day of month should work to find the day 7 days prior to the last day of the month.
+     */
+    @Test
+    public void testLSupportedInDoMRangeNextExecutionCalculation() {
+        ExecutionTime executionTime = ExecutionTime.forCron(parser.parse("0 15 10 L-7 * ?"));
+        ZonedDateTime now = ZonedDateTime.parse("2017-01-31T10:00:00Z");
+        ZonedDateTime nextExecution = executionTime.nextExecution(now).get();
+        ZonedDateTime assertDate = ZonedDateTime.parse("2017-02-21T10:15:00Z");
+        assertEquals(assertDate, nextExecution);
+    }
+
+    /**
+     * Issue #154: Quartz Cron Year Pattern is not fully supported - i.e. increments on years are not supported
+     * https://github.com/jmrozanec/cron-utils/issues/154
+     * Duplicate of #148
+     */
+    @Test
+    public void supportQuartzCronExpressionIncrementsOnYears() {
+        final String[] sampleCronExpressions = {
+                "0 0 0 1 * ? 2017/2",
+                "0 0 0 1 * ? 2017/3",
+                "0 0 0 1 * ? 2017/10",
+                "0 0 0 1 * ? 2017-2047/2",
+        };
+
+        final CronParser quartzCronParser = new CronParser(CronDefinitionBuilder.instanceDefinitionFor(CronType.QUARTZ));
+        for (final String cronExpression: sampleCronExpressions) {
+            final Cron quartzCron = quartzCronParser.parse(cronExpression);
+            quartzCron.validate();
+        }
+    }
+
+    @Test
+    public void testErrorAbout2Parts() {
+        thrown.expect(IllegalArgumentException.class);
+        thrown.expectMessage("Cron expression contains 2 parts but we expect one of [6, 7]");
+        assertNotNull(ExecutionTime.forCron(parser.parse("* *")));
+    }
+
+    @Test
+    public void testErrorAboutMissingSteps() {
+        thrown.expect(IllegalArgumentException.class);
+        thrown.expectMessage("Missing steps for expression: */");
+        assertNotNull(ExecutionTime.forCron(parser.parse("*/ * * * * ?")));
+    }
+}