package com.cronutils.model.time;

import com.cronutils.mapper.WeekDay;
import com.cronutils.model.Cron;
import com.cronutils.model.definition.CronDefinition;
import com.cronutils.model.field.CronField;
import com.cronutils.model.field.CronFieldName;
import com.cronutils.model.field.definition.DayOfWeekFieldDefinition;
import com.cronutils.model.field.expression.Always;
import com.cronutils.model.field.expression.QuestionMark;
import com.cronutils.model.time.generator.FieldValueGenerator;
import com.cronutils.model.time.generator.NoDaysForMonthException;
import com.cronutils.model.time.generator.NoSuchValueException;
import com.cronutils.utils.Preconditions;
import com.cronutils.utils.VisibleForTesting;
import org.slf4j.Logger;
import org.slf4j.LoggerFactory;

import java.time.*;
import java.util.*;
import java.util.function.Function;

import static com.cronutils.model.field.CronFieldName.*;
import static com.cronutils.model.field.value.SpecialChar.QUESTION_MARK;
import static com.cronutils.model.time.generator.FieldValueGeneratorFactory.createDayOfMonthValueGeneratorInstance;
import static com.cronutils.model.time.generator.FieldValueGeneratorFactory.createDayOfWeekValueGeneratorInstance;
import static java.time.temporal.TemporalAdjusters.lastDayOfMonth;

/*
 * Copyright 2014 jmrozanec
 * Licensed under the Apache License, Version 2.0 (the "License");
 * you may not use this file except in compliance with the License.
 * You may obtain a copy of the License at
 * http://www.apache.org/licenses/LICENSE-2.0
 * Unless required by applicable law or agreed to in writing, software
 * distributed under the License is distributed on an "AS IS" BASIS,
 * WITHOUT WARRANTIES OR CONDITIONS OF ANY KIND, either express or implied.
 * See the License for the specific language governing permissions and
 * limitations under the License.
 */

/**
 * Calculates execution time given a cron pattern
 */
public class ExecutionTime {
	private static final Logger log = LoggerFactory.getLogger(ExecutionTime.class);

	private CronDefinition cronDefinition;
    private FieldValueGenerator yearsValueGenerator;
    private CronField daysOfWeekCronField;
    private CronField daysOfMonthCronField;

    private TimeNode months;
    private TimeNode hours;
    private TimeNode minutes;
    private TimeNode seconds;

    @VisibleForTesting
    ExecutionTime(CronDefinition cronDefinition, FieldValueGenerator yearsValueGenerator, CronField daysOfWeekCronField,
                  CronField daysOfMonthCronField, TimeNode months, TimeNode hours,
                  TimeNode minutes, TimeNode seconds) {
        this.cronDefinition = Preconditions.checkNotNull(cronDefinition);
        this.yearsValueGenerator = Preconditions.checkNotNull(yearsValueGenerator);
        this.daysOfWeekCronField = Preconditions.checkNotNull(daysOfWeekCronField);
        this.daysOfMonthCronField = Preconditions.checkNotNull(daysOfMonthCronField);
        this.months = Preconditions.checkNotNull(months);
        this.hours = Preconditions.checkNotNull(hours);
        this.minutes = Preconditions.checkNotNull(minutes);
        this.seconds = Preconditions.checkNotNull(seconds);
    }

    /**
     * Creates execution time for given Cron
     * @param cron - Cron instance
     * @return ExecutionTime instance
     */
    public static ExecutionTime forCron(Cron cron) {
        Map<CronFieldName, CronField> fields = cron.retrieveFieldsAsMap();
        ExecutionTimeBuilder executionTimeBuilder = new ExecutionTimeBuilder(cron.getCronDefinition());
        for(CronFieldName name : CronFieldName.values()){
            if(fields.get(name)!=null){
                switch (name){
                    case SECOND:
                        executionTimeBuilder.forSecondsMatching(fields.get(name));
                        break;
                    case MINUTE:
                        executionTimeBuilder.forMinutesMatching(fields.get(name));
                        break;
                    case HOUR:
                        executionTimeBuilder.forHoursMatching(fields.get(name));
                        break;
                    case DAY_OF_WEEK:
                        executionTimeBuilder.forDaysOfWeekMatching(fields.get(name));
                        break;
                    case DAY_OF_MONTH:
                        executionTimeBuilder.forDaysOfMonthMatching(fields.get(name));
                        break;
                    case MONTH:
                        executionTimeBuilder.forMonthsMatching(fields.get(name));
                        break;
                    case YEAR:
                        executionTimeBuilder.forYearsMatching(fields.get(name));
                        break;
                    default:
                        break;
                }
            }
        }
        return executionTimeBuilder.build();
    }

    /**
     * Provide nearest date for next execution.
     * @param date - ZonedDateTime instance. If null, a NullPointerException will be raised.
     * @return Optional<ZonedDateTime> instance, never null. Contains next execution time or empty.
     */
    public Optional<ZonedDateTime> nextExecution(ZonedDateTime date) {
        Preconditions.checkNotNull(date);
        try {
            ZonedDateTime nextMatch = nextClosestMatch(date);
            if(nextMatch.equals(date)){
                nextMatch = nextClosestMatch(date.plusSeconds(1));
            }
            return Optional.of(nextMatch);
        } catch (NoSuchValueException e) {
            return Optional.empty();
        }
    }

    /**
     * If date is not match, will return next closest match.
     * If date is match, will return this date.
     * @param date - reference ZonedDateTime instance - never null;
     * @return ZonedDateTime instance, never null. Value obeys logic specified above.
     * @throws NoSuchValueException
     */
    private ZonedDateTime nextClosestMatch(ZonedDateTime date) throws NoSuchValueException {
        List<Integer> year = yearsValueGenerator.generateCandidates(date.getYear(), date.getYear());
        TimeNode days = null;
        int lowestMonth = months.getValues().get(0);
        int lowestHour = hours.getValues().get(0);
        int lowestMinute = minutes.getValues().get(0);
        int lowestSecond = seconds.getValues().get(0);

        NearestValue nearestValue;
        ZonedDateTime newDate;
        if(year.isEmpty()){
            int newYear = yearsValueGenerator.generateNextValue(date.getYear());
<<<<<<< HEAD
            days = generateDays(cronDefinition, ZonedDateTime.of(LocalDateTime.of(newYear, lowestMonth, 1, 0, 0), date.getZone()));
=======
            try {
                days = generateDays(cronDefinition, ZonedDateTime.of(LocalDateTime.of(newYear, lowestMonth, 1, 0, 0), date.getZone()));
            } catch (NoDaysForMonthException e) {
                return nextClosestMatch(date.plusMonths(1));
            }
>>>>>>> e4f5b8bd
            return initDateTime(yearsValueGenerator.generateNextValue(date.getYear()), lowestMonth, days.getValues().get(0), lowestHour, lowestMinute, lowestSecond, date.getZone(), true);
        }
        if(!months.getValues().contains(date.getMonthValue())) {
            nearestValue = months.getNextValue(date.getMonthValue(), 0);
            int nextMonths = nearestValue.getValue();
            if(nearestValue.getShifts()>0){
                newDate =
                        ZonedDateTime.of(LocalDateTime.of(date.getYear(), 1, 1, 0, 0, 0), date.getZone()).plusYears(nearestValue.getShifts());
                return nextClosestMatch(newDate);
            }
            if (nearestValue.getValue() < date.getMonthValue()) {
            	date = date.plusYears(1);
            }
<<<<<<< HEAD
            days = generateDays(cronDefinition, ZonedDateTime.of(LocalDateTime.of(date.getYear(), nextMonths, 1, 0, 0), date.getZone()));
            return initDateTime(date.getYear(), nextMonths, days.getValues().get(0), lowestHour, lowestMinute, lowestSecond, date.getZone(), true);
=======
            try {
                days = generateDays(cronDefinition, ZonedDateTime.of(LocalDateTime.of(date.getYear(), nextMonths, 1, 0, 0), date.getZone()));
            } catch (NoDaysForMonthException e) {
                return nextClosestMatch(date.plusMonths(1));
            }
            return initDateTime(date.getYear(), nextMonths, days.getValues().get(0), lowestHour, lowestMinute, lowestSecond, date.getZone(), true);
        }
        try {
            days = generateDays(cronDefinition, date);
        } catch (NoDaysForMonthException e) {
            return nextClosestMatch(date.plusMonths(1));
>>>>>>> e4f5b8bd
        }
        if(!days.getValues().contains(date.getDayOfMonth())) {
            nearestValue = days.getNextValue(date.getDayOfMonth(), 0);
            if(nearestValue.getShifts()>0){
                newDate = ZonedDateTime.of(LocalDateTime.of(date.getYear(), date.getMonthValue(), 1, 0, 0, 0), date.getZone()).plusMonths(nearestValue.getShifts());
                return nextClosestMatch(newDate);
            }
            if (nearestValue.getValue() < date.getDayOfMonth()) {
            	date = date.plusMonths(1);
            }
            return initDateTime(date.getYear(), date.getMonthValue(), nearestValue.getValue(), lowestHour, lowestMinute, lowestSecond, date.getZone(), true);
        }
        if(!hours.getValues().contains(date.getHour())) {
            nearestValue = hours.getNextValue(date.getHour(), 0);
            int nextHours = nearestValue.getValue();
            if(nearestValue.getShifts()>0){
                newDate =
                        ZonedDateTime.of(LocalDateTime.of(date.getYear(), date.getMonthValue(),
                                date.getDayOfMonth(), 0, 0, 0), date.getZone()).plusDays(nearestValue.getShifts());
                return nextClosestMatch(newDate);
            }
            if (nearestValue.getValue() < date.getHour()) {
            	date = date.plusDays(1);
            }
            return initDateTime(date.getYear(), date.getMonthValue(), date.getDayOfMonth(), nextHours, lowestMinute, lowestSecond, date.getZone(), true);
        }
        if(!minutes.getValues().contains(date.getMinute())) {
            nearestValue = minutes.getNextValue(date.getMinute(), 0);
            int nextMinutes = nearestValue.getValue();
            if(nearestValue.getShifts()>0){
                newDate =
                        ZonedDateTime.of(LocalDateTime.of(date.getYear(), date.getMonthValue(), date.getDayOfMonth(), date.getHour(),
                                0, 0), date.getZone()).plusHours(nearestValue.getShifts());
                return nextClosestMatch(newDate);
            }
            if (nearestValue.getValue() < date.getMinute()) {
            	date = date.plusHours(1);
            }
            return initDateTime(date.getYear(), date.getMonthValue(), date.getDayOfMonth(), date.getHour(), nextMinutes, lowestSecond, date.getZone(), true);
        }
        if(!seconds.getValues().contains(date.getSecond())) {
            nearestValue = seconds.getNextValue(date.getSecond(), 0);
            int nextSeconds = nearestValue.getValue();
            if(nearestValue.getShifts()>0){
                newDate =
                        ZonedDateTime.of(LocalDateTime.of(date.getYear(), date.getMonthValue(),
                                date.getDayOfMonth(), date.getHour(),
                                date.getMinute(),0), date.getZone()).plusMinutes(nearestValue.getShifts());
                return nextClosestMatch(newDate);
            }
            if (nearestValue.getValue() < date.getSecond()) {
            	date = date.plusMinutes(1);
            }
            return initDateTime(date.getYear(), date.getMonthValue(), date.getDayOfMonth(), date.getHour(), date.getMinute(), nextSeconds, date.getZone(), true);
        }
        return date;
    }

    /**
     * If date is not match, will return previous closest match.
     * If date is match, will return this date.
     * @param date - reference ZonedDateTime instance - never null;
     * @return ZonedDateTime instance, never null. Value obeys logic specified above.
     * @throws NoSuchValueException
     */
    private ZonedDateTime previousClosestMatch(ZonedDateTime date) throws NoSuchValueException {
        List<Integer> year = yearsValueGenerator.generateCandidates(date.getYear(), date.getYear());
        TimeNode days = null;
        try {
            days = generateDays(cronDefinition, date);
        } catch (NoDaysForMonthException e) {
            return previousClosestMatch(date.minusMonths(1));
        }
        int highestMonth = months.getValues().get(months.getValues().size()-1);
        int highestDay = days.getValues().get(days.getValues().size()-1);
        int highestHour = hours.getValues().get(hours.getValues().size()-1);
        int highestMinute = minutes.getValues().get(minutes.getValues().size()-1);
        int highestSecond = seconds.getValues().get(seconds.getValues().size()-1);

        NearestValue nearestValue;
        ZonedDateTime newDate;
        if(year.isEmpty()){
            int previousYear = yearsValueGenerator.generatePreviousValue(date.getYear());
            if(highestDay>28){
                int highestDayOfMonth = LocalDate.of(previousYear, highestMonth, 1).lengthOfMonth();
                if(highestDay>highestDayOfMonth){
                    nearestValue = days.getPreviousValue(highestDay, 1);
                    if(nearestValue.getShifts()>0){
                        newDate = ZonedDateTime.of(LocalDateTime.of(previousYear, highestMonth, 1, 23, 59, 59), ZoneId.systemDefault())
                                .minusMonths(nearestValue.getShifts()).with(lastDayOfMonth());
                        return previousClosestMatch(newDate);
                    }else{
                        highestDay = nearestValue.getValue();
                    }
                }
            }
            return initDateTime(previousYear, highestMonth, highestDay, highestHour, highestMinute, highestSecond, date.getZone(), false);
        }
        if(!months.getValues().contains(date.getMonthValue())){
            nearestValue = months.getPreviousValue(date.getMonthValue(), 0);
            int previousMonths = nearestValue.getValue();
            if(nearestValue.getShifts()>0){
                newDate =
                        ZonedDateTime.of(LocalDateTime.of(date.getYear(), 12, 31, 23, 59, 59), date.getZone()).minusYears(nearestValue.getShifts());
                return previousClosestMatch(newDate);
            }
            return initDateTime(date.getYear(), previousMonths, highestDay, highestHour, highestMinute, highestSecond, date.getZone(), false);
        }
        if(!days.getValues().contains(date.getDayOfMonth())){
            nearestValue = days.getPreviousValue(date.getDayOfMonth(), 0);
            if(nearestValue.getShifts()>0){
                newDate = ZonedDateTime.of(LocalDateTime.of(date.getYear(), date.getMonthValue(), 1, 23, 59, 59), date.getZone())
                        .minusMonths(nearestValue.getShifts()).with(lastDayOfMonth());
                return previousClosestMatch(newDate);
            }
            return initDateTime(date.getYear(), date.getMonthValue(), nearestValue.getValue(), highestHour, highestMinute, highestSecond, date.getZone(), false);
        }
        if(!hours.getValues().contains(date.getHour())){
            nearestValue = hours.getPreviousValue(date.getHour(), 0);
            if(nearestValue.getShifts()>0){
                newDate =
                        ZonedDateTime.of(LocalDateTime.of(date.getYear(), date.getMonthValue(),
                                date.getDayOfMonth(), 23, 59, 59), date.getZone()).minusDays(nearestValue.getShifts());
                return previousClosestMatch(newDate);
            }
            return initDateTime(date.getYear(), date.getMonthValue(), date.getDayOfMonth(), nearestValue.getValue(), highestMinute, highestSecond, date.getZone(), false);
        }
        if(!minutes.getValues().contains(date.getMinute())){
            nearestValue = minutes.getPreviousValue(date.getMinute(), 0);
            if(nearestValue.getShifts()>0){
                newDate =
                        ZonedDateTime.of(LocalDateTime.of(date.getYear(), date.getMonthValue(),
                                date.getDayOfMonth(), date.getHour(), 59, 59), date.getZone()).minusHours(nearestValue.getShifts());
                return previousClosestMatch(newDate);
            }
            return initDateTime(date.getYear(), date.getMonthValue(), date.getDayOfMonth(), date.getHour(), nearestValue.getValue(), highestSecond, date.getZone(), false);
        }
        if(!seconds.getValues().contains(date.getSecond())){
            nearestValue = seconds.getPreviousValue(date.getSecond(), 0);
            int previousSeconds = nearestValue.getValue();
            if(nearestValue.getShifts()>0){
                newDate =
                        ZonedDateTime.of(LocalDateTime.of(date.getYear(), date.getMonthValue(),
                                date.getDayOfMonth(), date.getHour(),
                                date.getMinute(), 59), date.getZone()).minusMinutes(nearestValue.getShifts());
                return previousClosestMatch(newDate);
            }
            return initDateTime(date.getYear(), date.getMonthValue(), date.getDayOfMonth(), date.getHour(), date.getMinute(), previousSeconds, date.getZone(), false);
        }
        return date;
    }

    private TimeNode generateDays(CronDefinition cronDefinition, ZonedDateTime date) throws NoDaysForMonthException {
        //If DoW is not supported in custom definition, we just return an empty list.
        if(cronDefinition.getFieldDefinition(DAY_OF_WEEK)!=null && cronDefinition.getFieldDefinition(DAY_OF_MONTH)!=null){
            return generateDaysDoWAndDoMSupported(cronDefinition, date);
        }
        if(cronDefinition.getFieldDefinition(DAY_OF_WEEK)==null){
            return generateDayCandidatesUsingDoM(date);
        }
        return generateDayCandidatesUsingDoW(date, ((DayOfWeekFieldDefinition)cronDefinition.getFieldDefinition(DAY_OF_WEEK)).getMondayDoWValue());
    }

    private TimeNode generateDaysDoWAndDoMSupported(CronDefinition cronDefinition, ZonedDateTime date) throws NoDaysForMonthException {
        boolean questionMarkSupported =
                cronDefinition.getFieldDefinition(DAY_OF_WEEK).getConstraints().getSpecialChars().contains(QUESTION_MARK);
        List<Integer> candidates = new ArrayList<>();
        if(questionMarkSupported){
            candidates = generateDayCandidatesQuestionMarkSupportedUsingDoWAndDoM(
                    date.getYear(),
                    date.getMonthValue(),
                    ((DayOfWeekFieldDefinition)cronDefinition.getFieldDefinition(DAY_OF_WEEK)).getMondayDoWValue()
            );
        }else{
            candidates = generateDayCandidatesQuestionMarkNotSupportedUsingDoWAndDoM(
                    date.getYear(), date.getMonthValue(),
                    ((DayOfWeekFieldDefinition)
                            cronDefinition.getFieldDefinition(DAY_OF_WEEK)
                    ).getMondayDoWValue()
            );
        }
        if(candidates.isEmpty()){
            throw new NoDaysForMonthException();
        }
        return new TimeNode(candidates);
    }

    /**
     * Provide nearest time for next execution.
     * @param date - ZonedDateTime instance. If null, a NullPointerException will be raised.
     * @return Duration instance, never null. Time to next execution.
     */
    public Optional<Duration> timeToNextExecution(ZonedDateTime date){
        Optional<ZonedDateTime> next = nextExecution(date);
        if(next.isPresent()){
            return Optional.of(Duration.between(date, next.get()));
        }
        return Optional.empty();
    }

    /**
     * Provide nearest date for last execution.
     * @param date - ZonedDateTime instance. If null, a NullPointerException will be raised.
     * @return Optional<ZonedDateTime> instance, never null. Last execution time or empty.
     */
    public Optional<ZonedDateTime> lastExecution(ZonedDateTime date){
        Preconditions.checkNotNull(date);
        try {
            ZonedDateTime previousMatch = previousClosestMatch(date);
            if(previousMatch.equals(date)){
                previousMatch = previousClosestMatch(date.minusSeconds(1));
            }
            return Optional.of(previousMatch);
        } catch (NoSuchValueException e) {
            return Optional.empty();
        }
    }

    /**
     * Provide nearest time from last execution.
     * @param date - ZonedDateTime instance. If null, a NullPointerException will be raised.
     * @return Duration instance, never null. Time from last execution.
     */
    public Optional<Duration> timeFromLastExecution(ZonedDateTime date){
        Optional<ZonedDateTime> last = lastExecution(date);
        if(last.isPresent()){
            return Optional.of(Duration.between(last.get(), date));
        }
        return Optional.empty();
    }

    /**
     * Provide feedback if a given date matches the cron expression.
     * @param date - ZonedDateTime instance. If null, a NullPointerException will be raised.
     * @return true if date matches cron expression requirements, false otherwise.
     */
    public boolean isMatch(ZonedDateTime date){
        Optional<ZonedDateTime> last = lastExecution(date);
        if(last.isPresent()){
            Optional<ZonedDateTime> next = nextExecution(last.get());
            if(next.isPresent()){
                return next.get().equals(date);
            }else{
                boolean everythingInRange = false;
                try {
                    everythingInRange = dateValuesInExpectedRanges(nextClosestMatch(date), date);
                } catch (NoSuchValueException ignored) {}
                try {
                    everythingInRange = dateValuesInExpectedRanges(previousClosestMatch(date), date);
                } catch (NoSuchValueException ignored) {}
                return everythingInRange;
            }
        }
        return false;
    }

    private boolean dateValuesInExpectedRanges(ZonedDateTime validCronDate, ZonedDateTime date){
        boolean everythingInRange = true;
        if(cronDefinition.getFieldDefinition(YEAR)!=null){
            everythingInRange = validCronDate.getYear()==date.getYear();
        }
        if(cronDefinition.getFieldDefinition(MONTH)!=null){
            everythingInRange = everythingInRange && validCronDate.getMonthValue()==date.getMonthValue();
        }
        if(cronDefinition.getFieldDefinition(DAY_OF_MONTH)!=null){
            everythingInRange = everythingInRange && validCronDate.getDayOfMonth()==date.getDayOfMonth();
        }
        if(cronDefinition.getFieldDefinition(DAY_OF_WEEK)!=null){
            everythingInRange = everythingInRange && validCronDate.getDayOfWeek().getValue()==date.getDayOfWeek().getValue();
        }
        if(cronDefinition.getFieldDefinition(HOUR)!=null){
            everythingInRange = everythingInRange && validCronDate.getHour()==date.getHour();
        }
        if(cronDefinition.getFieldDefinition(MINUTE)!=null){
            everythingInRange = everythingInRange && validCronDate.getMinute()==date.getMinute();
        }
        if(cronDefinition.getFieldDefinition(SECOND)!=null){
            everythingInRange = everythingInRange && validCronDate.getSecond()==date.getSecond();
        }
        return everythingInRange;
    }

	private List<Integer> generateDayCandidatesQuestionMarkNotSupportedUsingDoWAndDoM(int year, int month, WeekDay mondayDoWValue) {
        LocalDate date = LocalDate.of(year, month, 1);
        int lengthOfMonth = date.lengthOfMonth();
        Set<Integer> candidates = new HashSet<>();
        if (daysOfMonthCronField.getExpression() instanceof Always && daysOfWeekCronField.getExpression() instanceof Always) {
            candidates.addAll(createDayOfMonthValueGeneratorInstance(daysOfMonthCronField,
                    year, month).generateCandidates(1, lengthOfMonth));
        } else if (daysOfMonthCronField.getExpression() instanceof Always) {
            candidates.addAll(createDayOfWeekValueGeneratorInstance(daysOfWeekCronField, 
                    year, month, mondayDoWValue).generateCandidates(1, lengthOfMonth));
        } else if (daysOfWeekCronField.getExpression() instanceof Always) {
            candidates.addAll(createDayOfMonthValueGeneratorInstance(daysOfMonthCronField,
                    year, month).generateCandidates(1, lengthOfMonth));
        } else {
            candidates.addAll(createDayOfWeekValueGeneratorInstance(daysOfWeekCronField, 
                    year, month, mondayDoWValue).generateCandidates(1, lengthOfMonth));
            candidates.addAll(createDayOfMonthValueGeneratorInstance(daysOfMonthCronField, year, month)
                    .generateCandidates(1, lengthOfMonth));
        }
        List<Integer> candidatesList = new ArrayList<>(candidates);
		Collections.sort(candidatesList);
		return candidatesList;
	}

    private List<Integer> generateDayCandidatesQuestionMarkSupportedUsingDoWAndDoM(int year, int month, WeekDay mondayDoWValue){
        LocalDate date = LocalDate.of(year, month, 1);
        int lengthOfMonth = date.lengthOfMonth();
        Set<Integer> candidates = new HashSet<>();
        if (daysOfMonthCronField.getExpression() instanceof Always && daysOfWeekCronField.getExpression() instanceof Always) {
            candidates.addAll(createDayOfMonthValueGeneratorInstance(daysOfMonthCronField, year, month)
                    .generateCandidates(1, lengthOfMonth));
        } else if (daysOfMonthCronField.getExpression() instanceof QuestionMark) {
            candidates.addAll(createDayOfWeekValueGeneratorInstance(daysOfWeekCronField, year, month, mondayDoWValue).generateCandidates(1, lengthOfMonth));
        } else if (daysOfWeekCronField.getExpression() instanceof QuestionMark) {
            candidates.addAll(createDayOfMonthValueGeneratorInstance(daysOfMonthCronField, year, month)
                    .generateCandidates(1, lengthOfMonth));
        } else {
            candidates.addAll(createDayOfWeekValueGeneratorInstance(daysOfWeekCronField, year, month, mondayDoWValue)
                    .generateCandidates(1, lengthOfMonth));
            candidates.addAll(createDayOfMonthValueGeneratorInstance(daysOfMonthCronField, year, month)
                    .generateCandidates(1, lengthOfMonth));
        }
        List<Integer> candidatesList = new ArrayList<>(candidates);
        Collections.sort(candidatesList);
        return candidatesList;
    }

    private TimeNode generateDayCandidatesUsingDoM(ZonedDateTime reference) {
        LocalDate date = LocalDate.of(reference.getYear(), reference.getMonthValue(), 1);
        int lengthOfMonth = date.lengthOfMonth();
        Set<Integer> candidates = new HashSet<>(createDayOfMonthValueGeneratorInstance(daysOfMonthCronField, reference.getYear(), reference.getMonthValue()).generateCandidates(1, lengthOfMonth));
        List<Integer> candidatesList = new ArrayList<>(candidates);
        Collections.sort(candidatesList);
        return new TimeNode(candidatesList);
    }

    private TimeNode generateDayCandidatesUsingDoW(ZonedDateTime reference, WeekDay mondayDoWValue){
        LocalDate date = LocalDate.of(reference.getYear(), reference.getMonthValue(), 1);
        int lengthOfMonth = date.lengthOfMonth();
        Set<Integer> candidates = new HashSet<>(createDayOfWeekValueGeneratorInstance(daysOfWeekCronField, reference.getYear(), reference.getMonthValue(), mondayDoWValue).generateCandidates(0, lengthOfMonth+1));
        List<Integer> candidatesList = new ArrayList<>(candidates);
        Collections.sort(candidatesList);
        return new TimeNode(candidatesList);
    }

    private ZonedDateTime initDateTime(int years, int monthsOfYear, int dayOfMonth,
                                  int hoursOfDay, int minutesOfHour, int secondsOfMinute, ZoneId timeZone, boolean next) throws NoSuchValueException {
        ZonedDateTime date =
                ZonedDateTime.of(LocalDateTime.of(0, 1, 1, 0, 0, 0), timeZone)
                        .plusYears(years)
                        .plusMonths(monthsOfYear - 1)
                        .plusDays(dayOfMonth - 1)
                        .plusHours(hoursOfDay)
                        .plusMinutes(minutesOfHour)
                        .plusSeconds(secondsOfMinute);
        ZonedDateTime result = ensureSameDate(date, years, monthsOfYear, dayOfMonth, hoursOfDay, minutesOfHour, secondsOfMinute);
        if(isSameDate(result, years, monthsOfYear, dayOfMonth, hoursOfDay, minutesOfHour, secondsOfMinute)){
            return result;
        }else{
            if(next){
                return nextClosestMatch(result);
            } else {
                return previousClosestMatch(result);
            }
        }
    }

    private ZonedDateTime ensureSameDate(ZonedDateTime date, int years, int monthsOfYear, int dayOfMonth,
                                    int hoursOfDay, int minutesOfHour, int secondsOfMinute){
        if(date.getSecond()!=secondsOfMinute){
            date = date.plusSeconds(secondsOfMinute-date.getSecond());
        }
        if(date.getMinute()!=minutesOfHour){
            date = date.plusMinutes(minutesOfHour-date.getMinute());
        }
        if(date.getHour()!=hoursOfDay){
            date = date.plusHours(hoursOfDay-date.getHour());
            if(date.getHour()<hoursOfDay){
                //we just switched more hours than required due to daylight savings - we need to move past this change seeking next match
                date = date.plusHours(hoursOfDay-date.getHour());
            }
        }
        if(date.getDayOfMonth()!=dayOfMonth){
            date = date.plusDays(dayOfMonth-date.getDayOfMonth());
        }
        if(date.getMonthValue()!=monthsOfYear){
            date = date.plusMonths(monthsOfYear-date.getMonthValue());
        }
        if(date.getYear()!=years){
            date = date.plusYears(years-date.getYear());
        }
        return date;
    }

    private boolean isSameDate(ZonedDateTime date, int years, int monthsOfYear, int dayOfMonth,
                                         int hoursOfDay, int minutesOfHour, int secondsOfMinute){
        return date.getSecond()==secondsOfMinute && date.getMinute()==minutesOfHour &&
                date.getHour()==hoursOfDay && date.getDayOfMonth()==dayOfMonth &&
                date.getMonthValue()==monthsOfYear && date.getYear()==years;
    }
}<|MERGE_RESOLUTION|>--- conflicted
+++ resolved
@@ -146,15 +146,11 @@
         ZonedDateTime newDate;
         if(year.isEmpty()){
             int newYear = yearsValueGenerator.generateNextValue(date.getYear());
-<<<<<<< HEAD
-            days = generateDays(cronDefinition, ZonedDateTime.of(LocalDateTime.of(newYear, lowestMonth, 1, 0, 0), date.getZone()));
-=======
             try {
                 days = generateDays(cronDefinition, ZonedDateTime.of(LocalDateTime.of(newYear, lowestMonth, 1, 0, 0), date.getZone()));
             } catch (NoDaysForMonthException e) {
                 return nextClosestMatch(date.plusMonths(1));
             }
->>>>>>> e4f5b8bd
             return initDateTime(yearsValueGenerator.generateNextValue(date.getYear()), lowestMonth, days.getValues().get(0), lowestHour, lowestMinute, lowestSecond, date.getZone(), true);
         }
         if(!months.getValues().contains(date.getMonthValue())) {
@@ -168,10 +164,6 @@
             if (nearestValue.getValue() < date.getMonthValue()) {
             	date = date.plusYears(1);
             }
-<<<<<<< HEAD
-            days = generateDays(cronDefinition, ZonedDateTime.of(LocalDateTime.of(date.getYear(), nextMonths, 1, 0, 0), date.getZone()));
-            return initDateTime(date.getYear(), nextMonths, days.getValues().get(0), lowestHour, lowestMinute, lowestSecond, date.getZone(), true);
-=======
             try {
                 days = generateDays(cronDefinition, ZonedDateTime.of(LocalDateTime.of(date.getYear(), nextMonths, 1, 0, 0), date.getZone()));
             } catch (NoDaysForMonthException e) {
@@ -183,7 +175,6 @@
             days = generateDays(cronDefinition, date);
         } catch (NoDaysForMonthException e) {
             return nextClosestMatch(date.plusMonths(1));
->>>>>>> e4f5b8bd
         }
         if(!days.getValues().contains(date.getDayOfMonth())) {
             nearestValue = days.getNextValue(date.getDayOfMonth(), 0);
