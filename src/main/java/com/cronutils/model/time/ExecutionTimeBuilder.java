package com.cronutils.model.time;

import com.cronutils.model.definition.CronDefinition;
import com.cronutils.model.field.CronField;
import com.cronutils.model.field.CronFieldName;
import com.cronutils.model.field.constraint.FieldConstraints;
import com.cronutils.model.field.constraint.FieldConstraintsBuilder;
import com.cronutils.model.field.expression.FieldExpression;
import com.cronutils.model.field.expression.On;
import com.cronutils.model.field.value.IntegerFieldValue;
import com.cronutils.model.time.generator.FieldValueGenerator;
import com.cronutils.model.time.generator.FieldValueGeneratorFactory;
import com.cronutils.utils.Preconditions;

import static com.cronutils.model.field.expression.FieldExpression.always;
/*
 * Copyright 2015 jmrozanec
 * Licensed under the Apache License, Version 2.0 (the "License");
 * you may not use this file except in compliance with the License.
 * You may obtain a copy of the License at
 * http://www.apache.org/licenses/LICENSE-2.0
 * Unless required by applicable law or agreed to in writing, software
 * distributed under the License is distributed on an "AS IS" BASIS,
 * WITHOUT WARRANTIES OR CONDITIONS OF ANY KIND, either express or implied.
 * See the License for the specific language governing permissions and
 * limitations under the License.
 */

/**
 * Builds required components to get previous/next execution to certain reference date.
 */
class ExecutionTimeBuilder {
    private CronDefinition cronDefinition;
    private FieldValueGenerator yearsValueGenerator;
    private CronField daysOfWeekCronField;
    private CronField daysOfMonthCronField;
    private CronField daysOfYearCronField;

    private TimeNode months;
    private TimeNode hours;
    private TimeNode minutes;
    private TimeNode seconds;

    protected ExecutionTimeBuilder(CronDefinition cronDefinition) {
        this.cronDefinition = cronDefinition;
    }

    protected ExecutionTimeBuilder forSecondsMatching(CronField cronField) {
        validate(CronFieldName.SECOND, cronField);
        seconds = new TimeNode(FieldValueGeneratorFactory.forCronField(cronField).generateCandidates(0, 59));
        return this;
    }

    protected ExecutionTimeBuilder forMinutesMatching(CronField cronField) {
        validate(CronFieldName.MINUTE, cronField);
        minutes = new TimeNode(FieldValueGeneratorFactory.forCronField(cronField).generateCandidates(0, 59));
        return this;
    }

    protected ExecutionTimeBuilder forHoursMatching(CronField cronField) {
        validate(CronFieldName.HOUR, cronField);
        hours = new TimeNode(FieldValueGeneratorFactory.forCronField(cronField).generateCandidates(0, 23));
        return this;
    }

    protected ExecutionTimeBuilder forMonthsMatching(CronField cronField) {
        validate(CronFieldName.MONTH, cronField);
        months = new TimeNode(FieldValueGeneratorFactory.forCronField(cronField).generateCandidates(1, 12));
        return this;
    }

    protected ExecutionTimeBuilder forYearsMatching(CronField cronField) {
        validate(CronFieldName.YEAR, cronField);
        yearsValueGenerator = FieldValueGeneratorFactory.forCronField(cronField);
        return this;
    }

    protected ExecutionTimeBuilder forDaysOfWeekMatching(CronField cronField) {
        validate(CronFieldName.DAY_OF_WEEK, cronField);
        daysOfWeekCronField = cronField;
        return this;
    }

    protected ExecutionTimeBuilder forDaysOfMonthMatching(CronField cronField) {
        validate(CronFieldName.DAY_OF_MONTH, cronField);
        daysOfMonthCronField = cronField;
        return this;
    }

    protected ExecutionTimeBuilder forDaysOfYearMatching(CronField cronField) {
        validate(CronFieldName.DAY_OF_YEAR, cronField);
        daysOfYearCronField = cronField;
        return this;
    }

    protected ExecutionTime build() {
        boolean lowestAssigned = false;
        if (seconds == null) {
            seconds = timeNodeLowest(CronFieldName.SECOND, 0, 59);
        } else {
            lowestAssigned = true;
        }
        if (minutes == null) {
            minutes = lowestAssigned ? timeNodeAlways(CronFieldName.MINUTE, 0, 59) : timeNodeLowest(CronFieldName.MINUTE, 0, 59);
        } else {
            lowestAssigned = true;
        }
        if (hours == null) {
            hours = lowestAssigned ? timeNodeAlways(CronFieldName.HOUR, 0, 23) : timeNodeLowest(CronFieldName.HOUR, 0, 23);
        } else {
            lowestAssigned = true;
        }
        if (daysOfMonthCronField == null) {
            FieldConstraints constraints = getConstraint(CronFieldName.DAY_OF_MONTH);
<<<<<<< HEAD
            daysOfMonthCronField=lowestAssigned?
                    new CronField(CronFieldName.DAY_OF_MONTH, always(), constraints):
                    new CronField(CronFieldName.DAY_OF_MONTH, new On(new IntegerFieldValue(1)), constraints);
        }else{
            lowestAssigned=true;
=======
            daysOfMonthCronField = lowestAssigned
                    ? new CronField(CronFieldName.DAY_OF_MONTH, new Always(), constraints)
                    : new CronField(CronFieldName.DAY_OF_MONTH, new On(new IntegerFieldValue(1)), constraints);
        } else {
            lowestAssigned = true;
>>>>>>> da9cc134
        }
        if (daysOfWeekCronField == null) {
            FieldConstraints constraints = getConstraint(CronFieldName.DAY_OF_WEEK);
<<<<<<< HEAD
            daysOfWeekCronField=lowestAssigned?
                    new CronField(CronFieldName.DAY_OF_WEEK, always(), constraints):
                    new CronField(CronFieldName.DAY_OF_WEEK, new On(new IntegerFieldValue(1)), constraints);
        }else{
            lowestAssigned=true;
=======
            daysOfWeekCronField = lowestAssigned
                    ? new CronField(CronFieldName.DAY_OF_WEEK, new Always(), constraints)
                    : new CronField(CronFieldName.DAY_OF_WEEK, new On(new IntegerFieldValue(1)), constraints);
        } else {
            lowestAssigned = true;
>>>>>>> da9cc134
        }
        if (months == null) {
            months = lowestAssigned ? timeNodeAlways(CronFieldName.MONTH, 1, 12) : timeNodeLowest(CronFieldName.MONTH, 1, 12);
        }
        if (yearsValueGenerator == null) {
            yearsValueGenerator =
                    FieldValueGeneratorFactory.forCronField(
<<<<<<< HEAD
                            new CronField(CronFieldName.YEAR,always(), getConstraint(CronFieldName.YEAR))
                    );
        }
        if(daysOfYearCronField == null){
           FieldConstraints constraints = getConstraint(CronFieldName.DAY_OF_YEAR);
           daysOfYearCronField=new CronField(CronFieldName.DAY_OF_YEAR, lowestAssigned ? FieldExpression.questionMark() : always(), constraints);
=======
                            new CronField(CronFieldName.YEAR, new Always(), getConstraint(CronFieldName.YEAR))
                    );
        }
        if (daysOfYearCronField == null) {
            FieldConstraints constraints = getConstraint(CronFieldName.DAY_OF_YEAR);
            daysOfYearCronField = new CronField(CronFieldName.DAY_OF_YEAR, lowestAssigned ? FieldExpression.questionMark() : FieldExpression.always(),
                    constraints);
>>>>>>> da9cc134
        }

        return new ExecutionTime(cronDefinition,
                yearsValueGenerator, daysOfWeekCronField, daysOfMonthCronField, daysOfYearCronField,
                months, hours, minutes, seconds
        );
    }

    private TimeNode timeNodeLowest(CronFieldName name, int lower, int higher) {
        FieldConstraints constraints = getConstraint(name);
        return new TimeNode(
                FieldValueGeneratorFactory.forCronField(
                        new CronField(name, new On(new IntegerFieldValue(lower)), constraints)
                ).generateCandidates(lower, higher));
    }

    private TimeNode timeNodeAlways(CronFieldName name, int lower, int higher) {
        return new TimeNode(
                FieldValueGeneratorFactory.forCronField(
<<<<<<< HEAD
                        new CronField(name,always(), getConstraint(name))
=======
                        new CronField(name, new Always(), getConstraint(name))
>>>>>>> da9cc134
                ).generateCandidates(lower, higher));
    }

    private void validate(CronFieldName name, CronField cronField) {
        Preconditions.checkNotNull(name, "Reference CronFieldName cannot be null");
        Preconditions.checkNotNull(cronField.getField(), "CronField's CronFieldName cannot be null");
        if (!name.equals(cronField.getField())) {
            throw new IllegalArgumentException(
                    String.format("Invalid argument! Expected CronField instance for field %s but found %s", cronField.getField(), name)
            );
        }
    }

    private FieldConstraints getConstraint(CronFieldName name) {
        return cronDefinition.getFieldDefinition(name) != null
                ? cronDefinition.getFieldDefinition(name).getConstraints()
                : FieldConstraintsBuilder.instance().forField(name).createConstraintsInstance();
    }
}<|MERGE_RESOLUTION|>--- conflicted
+++ resolved
@@ -112,35 +112,19 @@
         }
         if (daysOfMonthCronField == null) {
             FieldConstraints constraints = getConstraint(CronFieldName.DAY_OF_MONTH);
-<<<<<<< HEAD
-            daysOfMonthCronField=lowestAssigned?
-                    new CronField(CronFieldName.DAY_OF_MONTH, always(), constraints):
-                    new CronField(CronFieldName.DAY_OF_MONTH, new On(new IntegerFieldValue(1)), constraints);
-        }else{
-            lowestAssigned=true;
-=======
             daysOfMonthCronField = lowestAssigned
-                    ? new CronField(CronFieldName.DAY_OF_MONTH, new Always(), constraints)
+                    ? new CronField(CronFieldName.DAY_OF_MONTH, always(), constraints)
                     : new CronField(CronFieldName.DAY_OF_MONTH, new On(new IntegerFieldValue(1)), constraints);
         } else {
             lowestAssigned = true;
->>>>>>> da9cc134
         }
         if (daysOfWeekCronField == null) {
             FieldConstraints constraints = getConstraint(CronFieldName.DAY_OF_WEEK);
-<<<<<<< HEAD
-            daysOfWeekCronField=lowestAssigned?
-                    new CronField(CronFieldName.DAY_OF_WEEK, always(), constraints):
-                    new CronField(CronFieldName.DAY_OF_WEEK, new On(new IntegerFieldValue(1)), constraints);
-        }else{
-            lowestAssigned=true;
-=======
             daysOfWeekCronField = lowestAssigned
-                    ? new CronField(CronFieldName.DAY_OF_WEEK, new Always(), constraints)
+                    ? new CronField(CronFieldName.DAY_OF_WEEK, always(), constraints)
                     : new CronField(CronFieldName.DAY_OF_WEEK, new On(new IntegerFieldValue(1)), constraints);
         } else {
             lowestAssigned = true;
->>>>>>> da9cc134
         }
         if (months == null) {
             months = lowestAssigned ? timeNodeAlways(CronFieldName.MONTH, 1, 12) : timeNodeLowest(CronFieldName.MONTH, 1, 12);
@@ -148,22 +132,12 @@
         if (yearsValueGenerator == null) {
             yearsValueGenerator =
                     FieldValueGeneratorFactory.forCronField(
-<<<<<<< HEAD
                             new CronField(CronFieldName.YEAR,always(), getConstraint(CronFieldName.YEAR))
                     );
         }
         if(daysOfYearCronField == null){
            FieldConstraints constraints = getConstraint(CronFieldName.DAY_OF_YEAR);
-           daysOfYearCronField=new CronField(CronFieldName.DAY_OF_YEAR, lowestAssigned ? FieldExpression.questionMark() : always(), constraints);
-=======
-                            new CronField(CronFieldName.YEAR, new Always(), getConstraint(CronFieldName.YEAR))
-                    );
-        }
-        if (daysOfYearCronField == null) {
-            FieldConstraints constraints = getConstraint(CronFieldName.DAY_OF_YEAR);
-            daysOfYearCronField = new CronField(CronFieldName.DAY_OF_YEAR, lowestAssigned ? FieldExpression.questionMark() : FieldExpression.always(),
-                    constraints);
->>>>>>> da9cc134
+           daysOfYearCronField=new CronField(CronFieldName.DAY_OF_YEAR, lowestAssigned ? FieldExpression.questionMark() :always(), constraints);
         }
 
         return new ExecutionTime(cronDefinition,
@@ -183,11 +157,7 @@
     private TimeNode timeNodeAlways(CronFieldName name, int lower, int higher) {
         return new TimeNode(
                 FieldValueGeneratorFactory.forCronField(
-<<<<<<< HEAD
                         new CronField(name,always(), getConstraint(name))
-=======
-                        new CronField(name, new Always(), getConstraint(name))
->>>>>>> da9cc134
                 ).generateCandidates(lower, higher));
     }
 
