package com.cronutils.model.field.expression;

import com.google.common.base.MoreObjects;

/**
 * Represents a question mark (?) value on cron expression field.
 */
public final class QuestionMark extends FieldExpression {
<<<<<<< HEAD
    
    @SuppressWarnings("deprecation")
=======

>>>>>>> da9cc134
    static final QuestionMark INSTANCE = new QuestionMark();

    /**
     * Should be package private and not be instantiated elsewhere. Class should become package private too.
     *
     * @deprecated rather use {@link FieldExpression#questionMark()}
     */
    @Deprecated
    public QuestionMark() {
    }

    @Override
    public String asString() {
        return "?";
    }

    @Override
    public String toString() {
        return MoreObjects.toStringHelper(this).toString();
    }
}<|MERGE_RESOLUTION|>--- conflicted
+++ resolved
@@ -6,12 +6,7 @@
  * Represents a question mark (?) value on cron expression field.
  */
 public final class QuestionMark extends FieldExpression {
-<<<<<<< HEAD
-    
     @SuppressWarnings("deprecation")
-=======
-
->>>>>>> da9cc134
     static final QuestionMark INSTANCE = new QuestionMark();
 
     /**
