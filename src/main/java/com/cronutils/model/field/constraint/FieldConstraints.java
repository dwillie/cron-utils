<<<<<<< HEAD
package com.cronutils.model.field.constraint;

import com.cronutils.model.field.value.SpecialChar;
import com.cronutils.utils.Preconditions;

import java.io.Serializable;
import java.util.Collections;
import java.util.Map;
import java.util.Set;

/*
 * Copyright 2014 jmrozanec
 * Licensed under the Apache License, Version 2.0 (the "License");
 * you may not use this file except in compliance with the License.
 * You may obtain a copy of the License at
 * http://www.apache.org/licenses/LICENSE-2.0
 * Unless required by applicable law or agreed to in writing, software
 * distributed under the License is distributed on an "AS IS" BASIS,
 * WITHOUT WARRANTIES OR CONDITIONS OF ANY KIND, either express or implied.
 * See the License for the specific language governing permissions and
 * limitations under the License.
 */

/**
 * Holds information on valid values for a field and allows to perform mappings and validations. Example of information for valid field
 * values: int range, valid special characters, valid nominal values. Example for mappings: conversions from nominal values to integers and
 * integer-integer mappings if more than one integer represents the same concept.
 */
public class FieldConstraints implements Serializable {

	private final Map<String, Integer> stringMapping;
	private final Map<Integer, Integer> intMapping;
	private final Set<SpecialChar> specialChars;
	private final Integer startRange;
	private final Integer endRange;

	/**
	 * @param specialChars
	 *            - allowed special chars
	 * @param startRange
	 *            - lowest possible value
	 * @param endRange
	 *            - highest possible value
	 */
	public FieldConstraints(Map<String, Integer> stringMapping, Map<Integer, Integer> intMapping, Set<SpecialChar> specialChars, int startRange,
			int endRange) {
		this.stringMapping = Collections.unmodifiableMap(Preconditions.checkNotNull(stringMapping, "String mapping must not be null"));
		this.intMapping = Collections.unmodifiableMap(Preconditions.checkNotNull(intMapping, "Integer mapping must not be null"));
		this.specialChars = Collections.unmodifiableSet(Preconditions.checkNotNull(specialChars, "Special (non-standard) chars set must not be null"));
		this.startRange = startRange;
		this.endRange = endRange;
	}

	public int getStartRange() {
		return startRange;
	}

	public int getEndRange() {
		return endRange;
	}

	public Set<SpecialChar> getSpecialChars() {
		return specialChars;
	}

	/**
	 * Check if given number is greater or equal to start range and minor or equal to end range
	 * 
	 * @param value
	 *            - to be checked
	 */
	public boolean isInRange(int value) {
		return value >= getStartRange() && value <= getEndRange();
	}

	public Set<String> getStringMappingKeySet() {
		return stringMapping.keySet();
	}

	public Integer getStringMappingValue(String exp) {
		return stringMapping.get(exp);
	}

	public Integer getIntMappingValue(Integer exp) {
		return intMapping.get(exp);
	}

}
=======
package com.cronutils.model.field.constraint;

import com.cronutils.model.field.value.SpecialChar;
import com.cronutils.utils.Preconditions;

import java.util.Collections;
import java.util.Map;
import java.util.Set;

/*
 * Copyright 2014 jmrozanec
 * Licensed under the Apache License, Version 2.0 (the "License");
 * you may not use this file except in compliance with the License.
 * You may obtain a copy of the License at
 * http://www.apache.org/licenses/LICENSE-2.0
 * Unless required by applicable law or agreed to in writing, software
 * distributed under the License is distributed on an "AS IS" BASIS,
 * WITHOUT WARRANTIES OR CONDITIONS OF ANY KIND, either express or implied.
 * See the License for the specific language governing permissions and
 * limitations under the License.
 */

/**
 * Holds information on valid values for a field and allows to perform mappings and validations. Example of information for valid field
 * values: int range, valid special characters, valid nominal values. Example for mappings: conversions from nominal values to integers and
 * integer-integer mappings if more than one integer represents the same concept.
 */
public class FieldConstraints {

	private final Map<String, Integer> stringMapping;
	private final Map<Integer, Integer> intMapping;
	private final Set<SpecialChar> specialChars;
	private final Integer startRange;
	private final Integer endRange;

	/**
	 * @param specialChars
	 *            - allowed special chars
	 * @param startRange
	 *            - lowest possible value
	 * @param endRange
	 *            - highest possible value
	 */
	public FieldConstraints(Map<String, Integer> stringMapping, Map<Integer, Integer> intMapping, Set<SpecialChar> specialChars, int startRange,
			int endRange) {
		this.stringMapping = Collections.unmodifiableMap(Preconditions.checkNotNull(stringMapping, "String mapping must not be null"));
		this.intMapping = Collections.unmodifiableMap(Preconditions.checkNotNull(intMapping, "Integer mapping must not be null"));
		this.specialChars = Collections.unmodifiableSet(Preconditions.checkNotNull(specialChars, "Special (non-standard) chars set must not be null"));
		this.startRange = startRange;
		this.endRange = endRange;
	}

	public int getStartRange() {
		return startRange;
	}

	public int getEndRange() {
		return endRange;
	}

	public Set<SpecialChar> getSpecialChars() {
		return specialChars;
	}

	/**
	 * Check if given number is greater or equal to start range and minor or equal to end range
	 * 
	 * @param value
	 *            - to be checked
	 */
	public boolean isInRange(int value) {
		return value >= getStartRange() && value <= getEndRange();
	}
	

    /**
     * Check if given period is compatible with the given range
     * 
     * @param period - to be checked
     * @return {@code true} if period is compatible, {@code false} otherwise.
     */
    public boolean isPeriodInRange(int period) {
        return period > 0 && period <= getEndRange() - getStartRange();
    }

	public Set<String> getStringMappingKeySet() {
		return stringMapping.keySet();
	}

	public Integer getStringMappingValue(String exp) {
		return stringMapping.get(exp);
	}

	public Integer getIntMappingValue(Integer exp) {
		return intMapping.get(exp);
	}

}
>>>>>>> 5973deef
<|MERGE_RESOLUTION|>--- conflicted
+++ resolved
@@ -1,4 +1,3 @@
-<<<<<<< HEAD
 package com.cronutils.model.field.constraint;
 
 import com.cronutils.model.field.value.SpecialChar;
@@ -73,94 +72,6 @@
 	public boolean isInRange(int value) {
 		return value >= getStartRange() && value <= getEndRange();
 	}
-
-	public Set<String> getStringMappingKeySet() {
-		return stringMapping.keySet();
-	}
-
-	public Integer getStringMappingValue(String exp) {
-		return stringMapping.get(exp);
-	}
-
-	public Integer getIntMappingValue(Integer exp) {
-		return intMapping.get(exp);
-	}
-
-}
-=======
-package com.cronutils.model.field.constraint;
-
-import com.cronutils.model.field.value.SpecialChar;
-import com.cronutils.utils.Preconditions;
-
-import java.util.Collections;
-import java.util.Map;
-import java.util.Set;
-
-/*
- * Copyright 2014 jmrozanec
- * Licensed under the Apache License, Version 2.0 (the "License");
- * you may not use this file except in compliance with the License.
- * You may obtain a copy of the License at
- * http://www.apache.org/licenses/LICENSE-2.0
- * Unless required by applicable law or agreed to in writing, software
- * distributed under the License is distributed on an "AS IS" BASIS,
- * WITHOUT WARRANTIES OR CONDITIONS OF ANY KIND, either express or implied.
- * See the License for the specific language governing permissions and
- * limitations under the License.
- */
-
-/**
- * Holds information on valid values for a field and allows to perform mappings and validations. Example of information for valid field
- * values: int range, valid special characters, valid nominal values. Example for mappings: conversions from nominal values to integers and
- * integer-integer mappings if more than one integer represents the same concept.
- */
-public class FieldConstraints {
-
-	private final Map<String, Integer> stringMapping;
-	private final Map<Integer, Integer> intMapping;
-	private final Set<SpecialChar> specialChars;
-	private final Integer startRange;
-	private final Integer endRange;
-
-	/**
-	 * @param specialChars
-	 *            - allowed special chars
-	 * @param startRange
-	 *            - lowest possible value
-	 * @param endRange
-	 *            - highest possible value
-	 */
-	public FieldConstraints(Map<String, Integer> stringMapping, Map<Integer, Integer> intMapping, Set<SpecialChar> specialChars, int startRange,
-			int endRange) {
-		this.stringMapping = Collections.unmodifiableMap(Preconditions.checkNotNull(stringMapping, "String mapping must not be null"));
-		this.intMapping = Collections.unmodifiableMap(Preconditions.checkNotNull(intMapping, "Integer mapping must not be null"));
-		this.specialChars = Collections.unmodifiableSet(Preconditions.checkNotNull(specialChars, "Special (non-standard) chars set must not be null"));
-		this.startRange = startRange;
-		this.endRange = endRange;
-	}
-
-	public int getStartRange() {
-		return startRange;
-	}
-
-	public int getEndRange() {
-		return endRange;
-	}
-
-	public Set<SpecialChar> getSpecialChars() {
-		return specialChars;
-	}
-
-	/**
-	 * Check if given number is greater or equal to start range and minor or equal to end range
-	 * 
-	 * @param value
-	 *            - to be checked
-	 */
-	public boolean isInRange(int value) {
-		return value >= getStartRange() && value <= getEndRange();
-	}
 	
 
     /**
@@ -185,5 +96,4 @@
 		return intMapping.get(exp);
 	}
 
-}
->>>>>>> 5973deef
+}