--- conflicted
+++ resolved
@@ -51,12 +51,8 @@
 <pre><code>&lt;dependency&gt;
     &lt;groupId&gt;com.cronutils&lt;/groupId&gt;
     &lt;artifactId&gt;cron-utils&lt;/artifactId&gt;
-<<<<<<< HEAD
     &lt;version&gt;4.0.0&lt;/version&gt;
-=======
-    &lt;version&gt;3.1.7&lt;/version&gt;
->>>>>>> 7ec89bee
-    &lt;/dependency&gt;
+&lt;/dependency&gt;
 </code></pre>
 
         <p><strong>Features</strong></p>
